# ===----------------------------------------------------------------------=== #
# Copyright (c) 2024, Modular Inc. All rights reserved.
#
# Licensed under the Apache License v2.0 with LLVM Exceptions:
# https://llvm.org/LICENSE.txt
#
# Unless required by applicable law or agreed to in writing, software
# distributed under the License is distributed on an "AS IS" BASIS,
# WITHOUT WARRANTIES OR CONDITIONS OF ANY KIND, either express or implied.
# See the License for the specific language governing permissions and
# limitations under the License.
# ===----------------------------------------------------------------------=== #
"""Implements StaticTuple, a statically-sized uniform container.

You can import these APIs from the `utils` package. For example:

```mojo
from utils import StaticTuple
```
"""
from collections._index_normalization import normalize_index
from sys.intrinsics import _type_is_eq
from memory.maybe_uninitialized import UnsafeMaybeUninitialized
from memory import UnsafePointer

# ===----------------------------------------------------------------------===#
# Utilities
# ===----------------------------------------------------------------------===#


@always_inline
fn _set_array_elem[
    index: Int,
    size: Int,
    type: AnyTrivialRegType,
](
    val: type,
    ref [_]array: __mlir_type[`!pop.array<`, size.value, `, `, type, `>`],
):
    """Sets the array element at position `index` with the value `val`.

    Parameters:
        index: the position to replace the value at.
        size: the size of the array.
        type: the element type of the array

    Args:
        val: the value to set.
        array: the array which is captured by reference.
    """
    var ptr = __mlir_op.`pop.array.gep`(
        UnsafePointer.address_of(array).address, index.value
    )
    UnsafePointer(ptr)[] = val


@always_inline
fn _create_array[
    size: Int, type: AnyTrivialRegType
](lst: VariadicList[type]) -> __mlir_type[
    `!pop.array<`, size.value, `, `, type, `>`
]:
    """Sets the array element at position `index` with the value `val`.

    Parameters:
        size: the size of the array.
        type: the element type of the array

    Args:
        lst: the list of values to set.

    Returns:
        The array with values filled from the input list.
    """
    debug_assert(size == len(lst), "mismatch in the number of elements")

    if len(lst) == 1:
        return __mlir_op.`pop.array.repeat`[
            _type = __mlir_type[`!pop.array<`, size.value, `, `, type, `>`]
        ](lst[0])

    else:
        var array = __mlir_op.`kgen.undef`[
            _type = __mlir_type[`!pop.array<`, size.value, `, `, type, `>`]
        ]()

        @parameter
        for idx in range(size):
            _set_array_elem[idx, size, type](lst[idx], array)

        return array


# ===----------------------------------------------------------------------===#
# StaticTuple
# ===----------------------------------------------------------------------===#


fn _static_tuple_construction_checks[size: Int]():
    """Checks if the properties in `StaticTuple` are valid.

    Validity right now is just ensuring the number of elements is > 0.

    Parameters:
      size: The number of elements.
    """
    constrained[size > 0, "number of elements in `StaticTuple` must be > 0"]()


@value
@register_passable("trivial")
struct StaticTuple[element_type: AnyTrivialRegType, size: Int](Sized):
    """A statically sized tuple type which contains elements of homogeneous types.

    Parameters:
        element_type: The type of the elements in the tuple.
        size: The size of the tuple.
    """

    alias type = __mlir_type[
        `!pop.array<`, size.value, `, `, Self.element_type, `>`
    ]
    var array: Self.type
    """The underlying storage for the static tuple."""

    @always_inline
    fn __init__(inout self):
        """Constructs an empty (undefined) tuple."""
        _static_tuple_construction_checks[size]()
        self.array = __mlir_op.`kgen.undef`[_type = Self.type]()

    @always_inline
    fn __init__(inout self, *elems: Self.element_type):
        """Constructs a static tuple given a set of arguments.

        Args:
            elems: The element types.
        """
        _static_tuple_construction_checks[size]()
        self.array = _create_array[size](elems)

    @always_inline
    fn __init__(inout self, values: VariadicList[Self.element_type]):
        """Creates a tuple constant using the specified values.

        Args:
            values: The list of values.
        """
        _static_tuple_construction_checks[size]()
        self.array = _create_array[size, Self.element_type](values)

    fn __init__(inout self, *, other: Self):
        """Explicitly copy the provided StaticTuple.

        Args:
            other: The StaticTuple to copy.
        """
        self.array = other.array

    @always_inline("nodebug")
    fn __len__(self) -> Int:
        """Returns the length of the array. This is a known constant value.

        Returns:
            The size of the list.
        """
        return size

    @always_inline("nodebug")
    fn __getitem__[index: Int](self) -> Self.element_type:
        """Returns the value of the tuple at the given index.

        Parameters:
            index: The index into the tuple.

        Returns:
            The value at the specified position.
        """
        constrained[index < size]()
        var val = __mlir_op.`pop.array.get`[
            _type = Self.element_type,
            index = index.value,
        ](self.array)
        return val

    @always_inline("nodebug")
    fn __setitem__[index: Int](inout self, val: Self.element_type):
        """Stores a single value into the tuple at the specified index.

        Parameters:
            index: The index into the tuple.

        Args:
            val: The value to store.
        """
        constrained[index < size]()
        var tmp = self
        _set_array_elem[index, size, Self.element_type](val, tmp.array)
        self = tmp

    @always_inline("nodebug")
    fn __getitem__(self, idx: Int) -> Self.element_type:
        """Returns the value of the tuple at the given dynamic index.

        Args:
            idx: The index into the tuple.

        Returns:
            The value at the specified position.
        """
        debug_assert(idx < size, "index must be within bounds")
        # Copy the array so we can get its address, because we can't take the
        # address of 'self' in a non-mutating method.
        var arrayCopy = self.array
        var ptr = __mlir_op.`pop.array.gep`(
            UnsafePointer.address_of(arrayCopy).address, idx.value
        )
        var result = UnsafePointer(ptr)[]
        _ = arrayCopy
        return result

    @always_inline("nodebug")
    fn __setitem__(inout self, idx: Int, val: Self.element_type):
        """Stores a single value into the tuple at the specified dynamic index.

        Args:
            idx: The index into the tuple.
            val: The value to store.
        """
        debug_assert(idx < size, "index must be within bounds")
        var tmp = self
        var ptr = __mlir_op.`pop.array.gep`(
            UnsafePointer.address_of(tmp.array).address, idx.value
        )
        UnsafePointer(ptr)[] = val
        self = tmp


# ===----------------------------------------------------------------------===#
# Array
# ===----------------------------------------------------------------------===#


@value
struct InlineArray[
    ElementType: CollectionElementNew,
    size: Int,
](Sized, Movable, Copyable, ExplicitlyCopyable):
    """A fixed-size sequence of size homogeneous elements where size is a constant expression.

    Parameters:
        ElementType: The type of the elements in the array.
        size: The size of the array.
    """

    # Fields
    alias type = __mlir_type[
        `!pop.array<`, size.value, `, `, Self.ElementType, `>`
    ]
    var _array: Self.type
    """The underlying storage for the array."""

    # ===------------------------------------------------------------------===#
    # Life cycle methods
    # ===------------------------------------------------------------------===#

    @always_inline
    fn __init__(inout self):
        """This constructor will always cause a compile time error if used.
        It is used to steer users away from uninitialized memory.
        """
        # TODO: Allow this constructor only if the type is `UnsafeMaybeUninitialized`
        # and remove the `InlineArray.unsafe_uninitialized()` static method.
        constrained[
            False,
            (
                "Initialize with either a variadic list of arguments, a default"
                " fill element or pass the keyword argument"
                " 'unsafe_uninitialized'."
            ),
        ]()
        self._array = __mlir_op.`kgen.undef`[_type = Self.type]()

    fn __init__(
        inout self,
        *,
        owned unsafe_assume_initialized: InlineArray[
            UnsafeMaybeUninitialized[Self.ElementType], Self.size
        ],
    ):
        """Constructs an `InlineArray` from an `InlineArray` of `UnsafeMaybeUninitialized`.

        Calling this function assumes that all elements in the input array are initialized.

        If the elements of the input array are not initialized, the behavior is undefined,
        even  if `ElementType` is valid *for every possible bit pattern* (e.g. `Int` or `Float`).

        Args:
            unsafe_assume_initialized: The array of `UnsafeMaybeUninitialized` elements.
        """
<<<<<<< HEAD
=======

        self._array = __mlir_op.`kgen.undef`[_type = Self.type]()

        for i in range(Self.size):
            unsafe_assume_initialized[i].unsafe_ptr().move_pointee_into(
                self.unsafe_ptr() + i
            )

    @always_inline
    fn __init__(inout self, *, unsafe_uninitialized: Bool):
        """Create an InlineArray with uninitialized memory.
>>>>>>> 53c2f51a

        self._array = __mlir_op.`kgen.undef`[_type = Self.type]()

        for i in range(Self.size):
            unsafe_assume_initialized[i].unsafe_ptr().move_pointee_into(
                self.unsafe_ptr() + i
            )

    @staticmethod
    fn unsafe_uninitialized() -> (
        InlineArray[UnsafeMaybeUninitialized[Self.ElementType], Self.size]
    ):
        """Constructs an uninitialized array.

        You can use it to construct an array without initializing its elements. It returns
        an array of `UnsafeMaybeUninitialized` elements.

        Usage:
        ```mojo
        var arr = InlineArray[Int, 3].unsafe_uninitialized()
        arr[0].write(42)
        ...
        ```

        Returns:
            An uninitialized array.
        """
        # Note that we rely on return value optimization here to avoid a call to `__moveinit__`, which
        # is not allowed for `UnsafeMaybeUninitialized`.
        return InlineArray[
            UnsafeMaybeUninitialized[Self.ElementType], Self.size
        ](_unsafe_uninitialized=True)

    @doc_private
    fn __init__(inout self, *, _unsafe_uninitialized: Bool):
        _static_tuple_construction_checks[size]()
        self._array = __mlir_op.`kgen.undef`[_type = Self.type]()

    @always_inline
    fn __init__(inout self, fill: Self.ElementType):
        """Constructs an empty array where each element is the supplied `fill`.

        Args:
            fill: The element to fill each index.
        """
        _static_tuple_construction_checks[size]()
        self._array = __mlir_op.`kgen.undef`[_type = Self.type]()

        @parameter
        for i in range(size):
            var ptr = UnsafePointer.address_of(self._get_reference_unsafe(i)[])
            ptr.initialize_pointee_explicit_copy(fill)

    @always_inline
    fn __init__(inout self, owned *elems: Self.ElementType):
        """Constructs an array given a set of arguments.

        Args:
            elems: The element types.
        """

        self = Self(storage=elems^)

    @always_inline("nodebug")
    fn __init__(
        inout self,
        *,
        owned storage: VariadicListMem[Self.ElementType, _, _],
    ):
        """Construct an array from a low-level internal representation.

        Args:
            storage: The variadic list storage to construct from.
        """

        debug_assert(len(storage) == size, "Elements must be of length size")
        _static_tuple_construction_checks[size]()
        self._array = __mlir_op.`kgen.undef`[_type = Self.type]()

        # Move each element into the array storage.
        @parameter
        for i in range(size):
            var eltref = self._get_reference_unsafe(i)
            UnsafePointer.address_of(storage[i]).move_pointee_into(
                UnsafePointer[Self.ElementType].address_of(eltref[])
            )

        # Mark the elements as already destroyed.
        storage._is_owned = False

    fn __init__(inout self, *, other: Self):
        """Explicitly copy the provided value.

        Args:
            other: The value to copy.
        """

        self._array = __mlir_op.`kgen.undef`[_type = Self.type]()

        for idx in range(size):
            var ptr = self.unsafe_ptr() + idx

            ptr.initialize_pointee_explicit_copy(other[idx])

    fn __copyinit__(inout self, other: Self):
        """Copy construct the array.

        Args:
            other: The array to copy.
        """

        self = Self(other=other)

    fn __del__(owned self):
        """Deallocate the array."""
        for idx in range(size):
            var ptr = self.unsafe_ptr() + idx
            ptr.destroy_pointee()

    # ===------------------------------------------------------------------===#
    # Operator dunders
    # ===------------------------------------------------------------------===#

    @always_inline("nodebug")
    fn __getitem__(
        ref [_]self: Self, idx: Int
    ) -> ref [__lifetime_of(self)] Self.ElementType:
        """Get a `Reference` to the element at the given index.

        Args:
            idx: The index of the item.

        Returns:
            A reference to the item at the given index.
        """
        var normalized_index = normalize_index["InlineArray"](idx, self)

        return self._get_reference_unsafe(normalized_index)[]

    @always_inline("nodebug")
    fn __getitem__[
        idx: Int,
    ](ref [_]self: Self) -> ref [__lifetime_of(self)] Self.ElementType:
        """Get a `Reference` to the element at the given index.

        Parameters:
            idx: The index of the item.

        Returns:
            A reference to the item at the given index.
        """
        constrained[-size <= idx < size, "Index must be within bounds."]()

        var normalized_idx = idx

        @parameter
        if idx < 0:
            normalized_idx += size

        return self._get_reference_unsafe(normalized_idx)[]

    # ===------------------------------------------------------------------=== #
    # Trait implementations
    # ===------------------------------------------------------------------=== #

    @always_inline("nodebug")
    fn __len__(self) -> Int:
        """Returns the length of the array. This is a known constant value.

        Returns:
            The size of the array.
        """
        return size

    # ===------------------------------------------------------------------===#
    # Methods
    # ===------------------------------------------------------------------===#

    @always_inline("nodebug")
    fn _get_reference_unsafe(
        ref [_]self: Self, idx: Int
    ) -> Reference[Self.ElementType, __lifetime_of(self)]:
        """Get a reference to an element of self without checking index bounds.

        Users should opt for `__getitem__` instead of this method as it is
        unsafe.

        Note that there is no wraparound for negative indices. Using negative
        indices is considered undefined behavior.

        Args:
            idx: The index of the element to get.

        Returns:
            A reference to the element at the given index.
        """
        var idx_as_int = index(idx)
        debug_assert(
            0 <= idx_as_int < size,
            (
                "Index must be within bounds when using"
                " `InlineArray.unsafe_get()`."
            ),
        )
        var ptr = __mlir_op.`pop.array.gep`(
            UnsafePointer.address_of(self._array).address,
            idx_as_int.value,
        )
        return UnsafePointer(ptr)[]

    @always_inline
    fn unsafe_ptr(self) -> UnsafePointer[Self.ElementType]:
        """Get an `UnsafePointer` to the underlying array.

        That pointer is unsafe but can be used to read or write to the array.
        Be careful when using this. As opposed to a pointer to a `List`,
        this pointer becomes invalid when the `InlineArray` is moved.

        Make sure to refresh your pointer every time the `InlineArray` is moved.

        Returns:
            An `UnsafePointer` to the underlying array.
        """
        return UnsafePointer.address_of(self._array).bitcast[Self.ElementType]()

    @always_inline
    fn __contains__[
        T: EqualityComparableCollectionElement, //
    ](self, value: T) -> Bool:
        """Verify if a given value is present in the array.

        ```mojo
        from utils import InlineArray
        var x = InlineArray[Int, 3](1,2,3)
        if 3 in x: print("x contains 3")
        ```

        Parameters:
            T: The type of the elements in the array. Must implement the
              traits `EqualityComparable` and `CollectionElement`.

        Args:
            value: The value to find.

        Returns:
            True if the value is contained in the array, False otherwise.
        """
        constrained[
            _type_is_eq[T, Self.ElementType](),
            "T must be equal to Self.ElementType",
        ]()

        # TODO: use @parameter for soon once it stabilizes a bit
        for i in range(size):
            if (
                rebind[Reference[T, __lifetime_of(self)]](Reference(self[i]))[]
                == value
            ):
                return True
        return False<|MERGE_RESOLUTION|>--- conflicted
+++ resolved
@@ -298,20 +298,6 @@
         Args:
             unsafe_assume_initialized: The array of `UnsafeMaybeUninitialized` elements.
         """
-<<<<<<< HEAD
-=======
-
-        self._array = __mlir_op.`kgen.undef`[_type = Self.type]()
-
-        for i in range(Self.size):
-            unsafe_assume_initialized[i].unsafe_ptr().move_pointee_into(
-                self.unsafe_ptr() + i
-            )
-
-    @always_inline
-    fn __init__(inout self, *, unsafe_uninitialized: Bool):
-        """Create an InlineArray with uninitialized memory.
->>>>>>> 53c2f51a
 
         self._array = __mlir_op.`kgen.undef`[_type = Self.type]()
 
