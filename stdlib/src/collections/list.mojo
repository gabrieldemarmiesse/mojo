# ===----------------------------------------------------------------------=== #
# Copyright (c) 2024, Modular Inc. All rights reserved.
#
# Licensed under the Apache License v2.0 with LLVM Exceptions:
# https://llvm.org/LICENSE.txt
#
# Unless required by applicable law or agreed to in writing, software
# distributed under the License is distributed on an "AS IS" BASIS,
# WITHOUT WARRANTIES OR CONDITIONS OF ANY KIND, either express or implied.
# See the License for the specific language governing permissions and
# limitations under the License.
# ===----------------------------------------------------------------------=== #
"""Defines the List type.

You can import these APIs from the `collections` package. For example:

```mojo
from collections import List
```
"""


from sys.intrinsics import _type_is_eq
from os import abort
from memory import Reference, UnsafePointer
from utils import Span

from .optional import Optional

# ===----------------------------------------------------------------------===#
# List
# ===----------------------------------------------------------------------===#


@value
struct _ListIter[
    list_mutability: Bool, //,
    T: CollectionElement,
<<<<<<< HEAD
    small_buffer_size: Int,
=======
    hint_trivial_type: Bool,
>>>>>>> cb75011a
    list_lifetime: AnyLifetime[list_mutability].type,
    forward: Bool = True,
]:
    """Iterator for List.

    Parameters:
        list_mutability: The mutability of the list.
        T: The type of the elements in the list.
<<<<<<< HEAD
        small_buffer_size: The size of the small buffer.
=======
        hint_trivial_type: Set to `True` if the type `T` is trivial, this is not mandatory,
            but it helps performance. Will go away in the future.
>>>>>>> cb75011a
        list_lifetime: The lifetime of the List
        forward: The iteration direction. `False` is backwards.
    """

<<<<<<< HEAD
    alias list_type = List[T, small_buffer_size]
=======
    alias list_type = List[T, hint_trivial_type]
>>>>>>> cb75011a

    var index: Int
    var src: Reference[Self.list_type, list_lifetime]

    fn __iter__(self) -> Self:
        return self

    fn __next__(
        inout self,
    ) -> Reference[T, list_lifetime]:
        @parameter
        if forward:
            self.index += 1
            return self.src[][self.index - 1]
        else:
            self.index -= 1
            return self.src[][self.index]

    fn __len__(self) -> Int:
        @parameter
        if forward:
            return len(self.src[]) - self.index
        else:
            return self.index


<<<<<<< HEAD
struct List[T: CollectionElement, small_buffer_size: Int = 0](
=======
struct List[T: CollectionElement, hint_trivial_type: Bool = False](
>>>>>>> cb75011a
    CollectionElement, Sized, Boolable
):
    """The `List` type is a dynamically-allocated list.

    It supports pushing and popping from the back resizing the underlying
    storage as needed.  When it is deallocated, it frees its memory.

    Parameters:
        T: The type of the elements.
<<<<<<< HEAD
        small_buffer_size: Set if you need small buffer optimization.
=======
        hint_trivial_type: A hint to the compiler that the type T is trivial.
            It's not mandatory, but if set, it allows some optimizations.
>>>>>>> cb75011a
    """

    # Fields
    alias _small_buffer_type = InlineArray[
        UnsafeMaybeUninitialized[T], small_buffer_size
    ]
    alias sbo_enabled = Self.small_buffer_size != 0
    var _small_buffer: Self._small_buffer_type
    var data: UnsafePointer[T]
    """The underlying storage for the list."""
    var size: Int
    """The number of elements in the list."""
    var capacity: Int
    """The amount of elements that can fit in the list without resizing it."""

    # ===-------------------------------------------------------------------===#
    # Life cycle methods
    # ===-------------------------------------------------------------------===#

    fn __init__(inout self):
        """Constructs an empty list."""
        self.data = UnsafePointer[T]()
        self._small_buffer = Self._small_buffer_type()

        @parameter
        if Self.sbo_enabled:
            self.data = self._small_buffer.unsafe_ptr().bitcast[T]()
            self.capacity = Self.small_buffer_size
        else:
            # `self.data = UnsafePointer[T]()` is not there because
            # we need to call it before calling
            # `self.data = self._small_buffer.unsafe_ptr()`.
            # Otherwise, we get the following compiler error:
            # "potential indirect access to uninitialized value 'self.data'"
            self.capacity = 0

        self.size = 0

    fn __init__(inout self, *, other: Self):
        """Creates a deep copy of the given list.

        Args:
            other: The list to copy.
        """
        self.__init__(capacity=other.capacity)
        for e in other:
            self.append(Self.T(other=e[]))

    fn __init__(inout self, *, capacity: Int):
        """Constructs a list with the given capacity.

        Args:
            capacity: The requested capacity of the list.
        """
        self.size = 0
        self._small_buffer = Self._small_buffer_type()

        @parameter
        if Self.sbo_enabled:
            if capacity <= Self.small_buffer_size:
                self.capacity = Self.small_buffer_size
                # needed to avoid "potential indirect access to uninitialized value 'self.data'"
                self.data = UnsafePointer[T]()
                self.data = self._small_buffer.unsafe_ptr().bitcast[T]()
                return

        self.data = UnsafePointer[T].alloc(capacity)
        self.capacity = capacity

    # TODO: Avoid copying elements in once owned varargs
    # allow transfers.
    fn __init__(inout self, *values: T):
        """Constructs a list from the given values.

        Args:
            values: The values to populate the list with.
        """
        self = Self(capacity=len(values))
        for value in values:
            self.append(Self.T(other=value[]))

    fn __init__(inout self, span: Span[T]):
        """Constructs a list from the a Span of values.

        Args:
            span: The span of values to populate the list with.
        """
        self = Self(capacity=len(span))
        for value in span:
            self.append(Self.T(other=value[]))

    fn __init__(
        inout self: Self,
        *,
        unsafe_pointer: UnsafePointer[T],
        size: Int,
        capacity: Int,
    ):
        """Constructs a list from a pointer, its size, and its capacity.

        Args:
            unsafe_pointer: The pointer to the data.
            size: The number of elements in the list.
            capacity: The capacity of the list.
        """
        self.data = unsafe_pointer
        self.size = size
        self.capacity = capacity
        self._small_buffer = Self._small_buffer_type()

    @always_inline
    fn _sbo_is_in_use(self) -> Bool:
        @parameter
        if not Self.sbo_enabled:
            return False
        return self.data == self._small_buffer.unsafe_ptr().bitcast[T]()

    fn __moveinit__(inout self, owned existing: Self):
        """Move data of an existing list into a new one.

        Args:
            existing: The existing list.
        """
        self.size = existing.size
        self.capacity = existing.capacity
        self._small_buffer = Self._small_buffer_type()

        @parameter
        if Self.sbo_enabled:
            if existing._sbo_is_in_use():
                # Needed to avoid "potential indirect access to uninitialized value 'self.data'"
                self.data = UnsafePointer[T]()
                self.data = self._small_buffer.unsafe_ptr().bitcast[T]()

                # We must move all elements from the previous small buffer to the new one.
                for i in range(existing.size):
                    (existing.data + i).move_pointee_into(self.data + i)
                return
        self.data = existing.data

    fn __copyinit__(inout self, existing: Self):
        """Creates a deepcopy of the given list.

        Args:
            existing: The list to copy.
        """
        self = Self(capacity=existing.capacity)
        for i in range(len(existing)):
            self.append(Self.T(other=existing[i]))

    fn __del__(owned self):
        """Destroy all elements in the list and free its memory."""
        for i in range(self.size):
            (self.data + i).destroy_pointee()
        self._free_data_if_possible()

    @always_inline
    fn _free_data_if_possible(inout self):
        """Free the memory of the list."""
        if self.data and not self._sbo_is_in_use():
            self.data.free()

    # ===-------------------------------------------------------------------===#
    # Operator dunders
    # ===-------------------------------------------------------------------===#

    @always_inline
    fn __eq__[
        U: EqualityComparableCollectionElement, //
    ](self: List[U], other: List[U]) -> Bool:
        """Checks if two lists are equal.

        Examples:
        ```mojo
        var x = List[Int](1, 2, 3)
        var y = List[Int](1, 2, 3)
        if x == y: print("x and y are equal")
        ```

        Parameters:
            U: The type of the elements in the list. Must implement the
               traits `EqualityComparable` and `CollectionElement`.

        Args:
            other: The list to compare with.

        Returns:
            True if the lists are equal, False otherwise.
        """
        if len(self) != len(other):
            return False
        var index = 0
        for element in self:
            if element[] != other[index]:
                return False
            index += 1
        return True

    @always_inline
    fn __ne__[
        U: EqualityComparableCollectionElement, //
    ](self: List[U], other: List[U]) -> Bool:
        """Checks if two lists are not equal.

        Examples:

        ```mojo
        var x = List[Int](1, 2, 3)
        var y = List[Int](1, 2, 4)
        if x != y: print("x and y are not equal")
        ```

        Parameters:
            U: The type of the elements in the list. Must implement the
               traits `EqualityComparable` and `CollectionElement`.

        Args:
            other: The list to compare with.

        Returns:
            True if the lists are not equal, False otherwise.
        """
        return not (self == other)

    fn __contains__[
        U: EqualityComparableCollectionElement, //
    ](self: List[U, Self.small_buffer_size], value: U) -> Bool:
        """Verify if a given value is present in the list.

        ```mojo
        var x = List[Int](1,2,3)
        if 3 in x: print("x contains 3")
        ```
        Parameters:
            U: The type of the elements in the list. Must implement the
              traits `EqualityComparable` and `CollectionElement`.

        Args:
            value: The value to find.

        Returns:
            True if the value is contained in the list, False otherwise.
        """
        for i in self:
            if i[] == value:
                return True
        return False

    fn __mul__(self, x: Int) -> Self:
        """Multiplies the list by x and returns a new list.

        Args:
            x: The multiplier number.

        Returns:
            The new list.
        """
        # avoid the copy since it would be cleared immediately anyways
        if x == 0:
            return Self()
        var result = List(other=self)
        result.__mul(x)
        return result^

    fn __imul__(inout self, x: Int):
        """Multiplies the list by x in place.

        Args:
            x: The multiplier number.
        """
        self.__mul(x)

    fn __add__[
        U: CollectionElement, //
    ](self: List[U, Self.small_buffer_size], owned other: List[U, _]) -> List[
        U, Self.small_buffer_size
    ]:
        """Concatenates self with other and returns the result as a new list.

        Parameters:
            U: The type of elements in the `List`.

        Args:
            other: List whose elements will be combined with the elements of self.

        Returns:
            The newly created list.
        """
        var result = List(other=self)
        result.extend(other^)
        return result^

    fn __iadd__(inout self, owned other: List[Self.T, _]):
        """Appends the elements of other into self.

        Args:
            other: List whose elements will be appended to self.
        """
        self.extend(other^)

    fn __iter__(
        ref [_]self: Self,
<<<<<<< HEAD
    ) -> _ListIter[T, Self.small_buffer_size, __lifetime_of(self)]:
=======
    ) -> _ListIter[T, hint_trivial_type, __lifetime_of(self)]:
>>>>>>> cb75011a
        """Iterate over elements of the list, returning immutable references.

        Returns:
            An iterator of immutable references to the list elements.
        """
        return _ListIter(0, self)

    fn __reversed__(
        ref [_]self: Self,
<<<<<<< HEAD
    ) -> _ListIter[T, Self.small_buffer_size, __lifetime_of(self), False]:
=======
    ) -> _ListIter[T, hint_trivial_type, __lifetime_of(self), False]:
>>>>>>> cb75011a
        """Iterate backwards over the list, returning immutable references.

        Returns:
            A reversed iterator of immutable references to the list elements.
        """
        return _ListIter[forward=False](len(self), self)

    # ===-------------------------------------------------------------------===#
    # Trait implementations
    # ===-------------------------------------------------------------------===#

    fn __len__(self) -> Int:
        """Gets the number of elements in the list.

        Returns:
            The number of elements in the list.
        """
        return self.size

    fn __bool__(self) -> Bool:
        """Checks whether the list has any elements or not.

        Returns:
            `False` if the list is empty, `True` if there is at least one element.
        """
        return len(self) > 0

    @no_inline
    fn __str__[
        U: RepresentableCollectionElement, //
    ](self: List[U, Self.small_buffer_size]) -> String:
        """Returns a string representation of a `List`.

        Note that since we can't condition methods on a trait yet,
        the way to call this method is a bit special. Here is an example below:

        ```mojo
        var my_list = List[Int](1, 2, 3)
        print(my_list.__str__())
        ```

        When the compiler supports conditional methods, then a simple `str(my_list)` will
        be enough.

        The elements' type must implement the `__repr__()` method for this to work.

        Parameters:
            U: The type of the elements in the list. Must implement the
              traits `Representable` and `CollectionElement`.

        Returns:
            A string representation of the list.
        """
        var output = String()
        var writer = output._unsafe_to_formatter()
        self.format_to(writer)
        return output^

    @no_inline
    fn format_to[
        U: RepresentableCollectionElement, //
    ](self: List[U, Self.small_buffer_size], inout writer: Formatter):
        """Write `my_list.__str__()` to a `Formatter`.

        Parameters:
            U: The type of the List elements. Must have the trait `RepresentableCollectionElement`.

        Args:
            writer: The formatter to write to.
        """
        writer.write("[")
        for i in range(len(self)):
            writer.write(repr(self[i]))
            if i < len(self) - 1:
                writer.write(", ")
        writer.write("]")

    @no_inline
    fn __repr__[
        U: RepresentableCollectionElement, //
    ](self: List[U, Self.small_buffer_size]) -> String:
        """Returns a string representation of a `List`.

        Note that since we can't condition methods on a trait yet,
        the way to call this method is a bit special. Here is an example below:

        ```mojo
        var my_list = List[Int](1, 2, 3)
        print(my_list.__repr__())
        ```

        When the compiler supports conditional methods, then a simple `repr(my_list)` will
        be enough.

        The elements' type must implement the `__repr__()` for this to work.

        Parameters:
            U: The type of the elements in the list. Must implement the
              traits `Representable` and `CollectionElement`.

        Returns:
            A string representation of the list.
        """
        return self.__str__()

    # ===-------------------------------------------------------------------===#
    # Methods
    # ===-------------------------------------------------------------------===#

    fn _realloc(inout self, new_capacity: Int):
        @parameter
        if Self.sbo_enabled:
            self._realloc_with_sbo(new_capacity)
        else:
            self._realloc_without_sbo(new_capacity)

    @always_inline
    fn _realloc_with_sbo(inout self, new_capacity: Int):
        var new_data: UnsafePointer[T]

        if new_capacity <= Self.small_buffer_size:
            # We don't need to move anything if the data is already stored in the
            # inline buffer and the new capacity still fits in that inline buffer.
            if self._sbo_is_in_use():
                return
            new_data = self._small_buffer.unsafe_ptr().bitcast[T]()
            self.capacity = Self.small_buffer_size
        else:
            new_data = UnsafePointer[T].alloc(new_capacity)
            self.capacity = new_capacity

        for i in range(self.size):
            (self.data + i).move_pointee_into(new_data + i)

        self._free_data_if_possible()
        self.data = new_data

    @always_inline
    fn _realloc_without_sbo(inout self, new_capacity: Int):
        var new_data = UnsafePointer[T].alloc(new_capacity)

        _move_pointee_into_many_elements[hint_trivial_type](
            dest=new_data,
            src=self.data,
            size=self.size,
        )

        self._free_data_if_possible()

        self.data = new_data
        self.capacity = new_capacity

    fn append(inout self, owned value: T):
        """Appends a value to this list.

        Args:
            value: The value to append.
        """
        if self.size >= self.capacity:
            self._realloc(max(1, self.capacity * 2))
        (self.data + self.size).init_pointee_move(value^)
        self.size += 1

    fn insert(inout self, i: Int, owned value: T):
        """Inserts a value to the list at the given index.
        `a.insert(len(a), value)` is equivalent to `a.append(value)`.

        Args:
            i: The index for the value.
            value: The value to insert.
        """
        debug_assert(i <= self.size, "insert index out of range")

        var normalized_idx = i
        if i < 0:
            normalized_idx = max(0, len(self) + i)

        var earlier_idx = len(self)
        var later_idx = len(self) - 1
        self.append(value^)

        for _ in range(normalized_idx, len(self) - 1):
            var earlier_ptr = self.data + earlier_idx
            var later_ptr = self.data + later_idx

            var tmp = earlier_ptr.take_pointee()
            later_ptr.move_pointee_into(earlier_ptr)
            later_ptr.init_pointee_move(tmp^)

            earlier_idx -= 1
            later_idx -= 1

    fn __mul(inout self, x: Int):
        """Appends the original elements of this list x-1 times.

        ```mojo
        var a = List[Int](1, 2)
        a.__mul(2) # a = [1, 2, 1, 2]
        ```

        Args:
            x: The multiplier number.
        """
        if x == 0:
            self.clear()
            return
        var orig = List[small_buffer_size = Self.small_buffer_size](other=self)
        self.reserve(len(self) * x)
        for i in range(x - 1):
            self.extend(orig)

<<<<<<< HEAD
    fn extend(inout self, owned other: List[T, _]):
=======
    fn extend(inout self, owned other: List[T, *_]):
>>>>>>> cb75011a
        """Extends this list by consuming the elements of `other`.

        Args:
            other: List whose elements will be added in order at the end of this list.
        """

        var final_size = len(self) + len(other)
        var other_original_size = len(other)

        self.reserve(final_size)

        # Defensively mark `other` as logically being empty, as we will be doing
        # consuming moves out of `other`, and so we want to avoid leaving `other`
        # in a partially valid state where some elements have been consumed
        # but are still part of the valid `size` of the list.
        #
        # That invalid intermediate state of `other` could potentially be
        # visible outside this function if a `__moveinit__()` constructor were
        # to throw (not currently possible AFAIK though) part way through the
        # logic below.
        other.size = 0

        var dest_ptr = self.data + len(self)

        for i in range(other_original_size):
            var src_ptr = other.data + i

            # This (TODO: optimistically) moves an element directly from the
            # `other` list into this list using a single `T.__moveinit()__`
            # call, without moving into an intermediate temporary value
            # (avoiding an extra redundant move constructor call).
            src_ptr.move_pointee_into(dest_ptr)

            dest_ptr = dest_ptr + 1

        # Update the size now that all new elements have been moved into this
        # list.
        self.size = final_size

    fn pop(inout self, i: Int = -1) -> T:
        """Pops a value from the list at the given index.

        Args:
            i: The index of the value to pop.

        Returns:
            The popped value.
        """
        debug_assert(-len(self) <= i < len(self), "pop index out of range")

        var normalized_idx = i
        if i < 0:
            normalized_idx += len(self)

        var ret_val = (self.data + normalized_idx).take_pointee()
        for j in range(normalized_idx + 1, self.size):
            (self.data + j).move_pointee_into(self.data + j - 1)
        self.size -= 1
        if self.size * 4 < self.capacity:
            if self.capacity > 1:
                self._realloc(self.capacity // 2)
        return ret_val^

    fn reserve(inout self, new_capacity: Int):
        """Reserves the requested capacity.

        If the current capacity is greater or equal, this is a no-op.
        Otherwise, the storage is reallocated and the date is moved.

        Args:
            new_capacity: The new capacity.
        """
        if self.capacity >= new_capacity:
            return
        self._realloc(new_capacity)

    fn resize(inout self, new_size: Int, value: T):
        """Resizes the list to the given new size.

        If the new size is smaller than the current one, elements at the end
        are discarded. If the new size is larger than the current one, the
        list is appended with new values elements up to the requested size.

        Args:
            new_size: The new size.
            value: The value to use to populate new elements.
        """
        if new_size <= self.size:
            self.resize(new_size)
        else:
            self.reserve(new_size)
            for i in range(self.size, new_size):
                (self.data + i).init_pointee_explicit_copy(value)
            self.size = new_size

    fn resize(inout self, new_size: Int):
        """Resizes the list to the given new size.

        With no new value provided, the new size must be smaller than or equal
        to the current one. Elements at the end are discarded.

        Args:
            new_size: The new size.
        """
        if self.size < new_size:
            abort(
                "You are calling List.resize with a new_size bigger than the"
                " current size. If you want to make the List bigger, provide a"
                " value to fill the new slots with. If not, make sure the new"
                " size is smaller than the current size."
            )
        for i in range(new_size, self.size):
            (self.data + i).destroy_pointee()
        self.size = new_size
        self.reserve(new_size)

    fn reverse(inout self):
        """Reverses the elements of the list."""

        var earlier_idx = 0
        var later_idx = len(self) - 1

        var effective_len = len(self)
        var half_len = effective_len // 2

        for _ in range(half_len):
            var earlier_ptr = self.data + earlier_idx
            var later_ptr = self.data + later_idx

            var tmp = earlier_ptr.take_pointee()
            later_ptr.move_pointee_into(earlier_ptr)
            later_ptr.init_pointee_move(tmp^)

            earlier_idx += 1
            later_idx -= 1

    # TODO: Remove explicit self type when issue 1876 is resolved.
    fn index[
        C: EqualityComparableCollectionElement, //
    ](
        ref [_]self: List[C, _],
        value: C,
        start: Int = 0,
        stop: Optional[Int] = None,
    ) raises -> Int:
        """
        Returns the index of the first occurrence of a value in a list
        restricted by the range given the start and stop bounds.

        ```mojo
        var my_list = List[Int](1, 2, 3)
        print(my_list.index(2)) # prints `1`
        ```

        Args:
            value: The value to search for.
            start: The starting index of the search, treated as a slice index
                (defaults to 0).
            stop: The ending index of the search, treated as a slice index
                (defaults to None, which means the end of the list).

        Parameters:
            C: The type of the elements in the list. Must implement the
                `EqualityComparableCollectionElement` trait.

        Returns:
            The index of the first occurrence of the value in the list.

        Raises:
            ValueError: If the value is not found in the list.
        """
        var start_normalized = start

        var stop_normalized: Int
        if stop is None:
            # Default end
            stop_normalized = len(self)
        else:
            stop_normalized = stop.value()

        if start_normalized < 0:
            start_normalized += len(self)
        if stop_normalized < 0:
            stop_normalized += len(self)

        start_normalized = _clip(start_normalized, 0, len(self))
        stop_normalized = _clip(stop_normalized, 0, len(self))

        for i in range(start_normalized, stop_normalized):
            if self[i] == value:
                return i
        raise "ValueError: Given element is not in list"

    fn clear(inout self):
        """Clears the elements in the list."""
        for i in range(self.size):
            (self.data + i).destroy_pointee()
        self.size = 0

    fn steal_data(inout self) -> UnsafePointer[T]:
        """Take ownership of the underlying pointer from the list.

        Returns:
            The underlying data.
        """

        @parameter
        if Self.sbo_enabled:
            if self._sbo_is_in_use():
                # We use here the fact that if we reallocate for something
                # that doesn't fit in the small buffer, then a heap allocation
                # must be done. We allocate more than we need and it's not great
                # for performance.
                # TODO: add an argument "force_alloc" to the _realloc method
                # to force heap allocation even if the capacity is smaller than the
                # small buffer size.
                self._realloc(Self.small_buffer_size + 1)
        var ptr = self.data
        self.data = UnsafePointer[T]()
        self.size = 0
        self.capacity = 0
        return ptr

    fn __getitem__(self, span: Slice) -> Self:
        """Gets the sequence of elements at the specified positions.

        Args:
            span: A slice that specifies positions of the new list.

        Returns:
            A new list containing the list at the specified span.
        """

        var start: Int
        var end: Int
        var step: Int
        start, end, step = span.indices(len(self))
        var r = range(start, end, step)

        if not len(r):
            return Self()

        var res = Self(capacity=len(r))
        for i in r:
            res.append(Self.T(other=self[i]))

        return res^

    fn __getitem__(ref [_]self, idx: Int) -> ref [__lifetime_of(self)] T:
        """Gets the list element at the given index.

        Args:
            idx: The index of the element.

        Returns:
            A reference to the element at the given index.
        """
        var normalized_idx = idx
        debug_assert(
            -self.size <= normalized_idx < self.size,
            "index must be within bounds",
        )
        if normalized_idx < 0:
            normalized_idx += len(self)

        return (self.data + normalized_idx)[]

    @always_inline
    fn unsafe_get(
        ref [_]self: Self, idx: Int
    ) -> ref [__lifetime_of(self)] Self.T:
        """Get a reference to an element of self without checking index bounds.

        Users should consider using `__getitem__` instead of this method as it
        is unsafe. If an index is out of bounds, this method will not abort, it
        will be considered undefined behavior.

        Note that there is no wraparound for negative indices, caution is
        advised. Using negative indices is considered undefined behavior. Never
        use `my_list.unsafe_get(-1)` to get the last element of the list.
        Instead, do `my_list.unsafe_get(len(my_list) - 1)`.

        Args:
            idx: The index of the element to get.

        Returns:
            A reference to the element at the given index.
        """
        debug_assert(
            0 <= idx < len(self),
            (
                "The index provided must be within the range [0, len(List) -1]"
                " when using List.unsafe_get()"
            ),
        )
        return (self.data + idx)[]

    @always_inline
    fn unsafe_set(inout self, idx: Int, owned value: T):
        """Write a value to a given location without checking index bounds.

        Users should consider using `my_list[idx] = value` instead of this method as it
        is unsafe. If an index is out of bounds, this method will not abort, it
        will be considered undefined behavior.

        Note that there is no wraparound for negative indices, caution is
        advised. Using negative indices is considered undefined behavior. Never
        use `my_list.unsafe_set(-1, value)` to set the last element of the list.
        Instead, do `my_list.unsafe_set(len(my_list) - 1, value)`.

        Args:
            idx: The index of the element to set.
            value: The value to set.
        """
        debug_assert(
            0 <= idx < len(self),
            (
                "The index provided must be within the range [0, len(List) -1]"
                " when using List.unsafe_set()"
            ),
        )
        (self.data + idx).destroy_pointee()
        (self.data + idx).init_pointee_move(value^)

    fn count[
        U: EqualityComparableCollectionElement, //
    ](self: List[U, Self.small_buffer_size], value: U) -> Int:
        """Counts the number of occurrences of a value in the list.
        Note that since we can't condition methods on a trait yet,
        the way to call this method is a bit special. Here is an example below.

        ```mojo
        var my_list = List[Int](1, 2, 3)
        print(my_list.count(1))
        ```

        When the compiler supports conditional methods, then a simple `my_list.count(1)` will
        be enough.

        Parameters:
            U: The type of the elements in the list. Must implement the
              traits `EqualityComparable` and `CollectionElement`.

        Args:
            value: The value to count.

        Returns:
            The number of occurrences of the value in the list.
        """
        var count = 0
        for elem in self:
            if elem[] == value:
                count += 1
        return count

    @always_inline
    fn unsafe_ptr(self) -> UnsafePointer[T]:
        """Retrieves a pointer to the underlying memory.

        Returns:
            The UnsafePointer to the underlying memory.
        """
        return self.data


fn _clip(value: Int, start: Int, end: Int) -> Int:
    return max(start, min(value, end))


fn _move_pointee_into_many_elements[
    T: CollectionElement, //, hint_trivial_type: Bool
](dest: UnsafePointer[T], src: UnsafePointer[T], size: Int,):
    @parameter
    if hint_trivial_type:
        memcpy(
            dest=dest.bitcast[Int8](),
            src=src.bitcast[Int8](),
            count=size * sizeof[T](),
        )
    else:
        for i in range(size):
            (src + i).move_pointee_into(dest + i)<|MERGE_RESOLUTION|>--- conflicted
+++ resolved
@@ -36,11 +36,8 @@
 struct _ListIter[
     list_mutability: Bool, //,
     T: CollectionElement,
-<<<<<<< HEAD
     small_buffer_size: Int,
-=======
     hint_trivial_type: Bool,
->>>>>>> cb75011a
     list_lifetime: AnyLifetime[list_mutability].type,
     forward: Bool = True,
 ]:
@@ -49,21 +46,14 @@
     Parameters:
         list_mutability: The mutability of the list.
         T: The type of the elements in the list.
-<<<<<<< HEAD
         small_buffer_size: The size of the small buffer.
-=======
         hint_trivial_type: Set to `True` if the type `T` is trivial, this is not mandatory,
             but it helps performance. Will go away in the future.
->>>>>>> cb75011a
         list_lifetime: The lifetime of the List
         forward: The iteration direction. `False` is backwards.
     """
 
-<<<<<<< HEAD
-    alias list_type = List[T, small_buffer_size]
-=======
-    alias list_type = List[T, hint_trivial_type]
->>>>>>> cb75011a
+    alias list_type = List[T, small_buffer_size, hint_trivial_type]
 
     var index: Int
     var src: Reference[Self.list_type, list_lifetime]
@@ -90,13 +80,11 @@
             return self.index
 
 
-<<<<<<< HEAD
-struct List[T: CollectionElement, small_buffer_size: Int = 0](
-=======
-struct List[T: CollectionElement, hint_trivial_type: Bool = False](
->>>>>>> cb75011a
-    CollectionElement, Sized, Boolable
-):
+struct List[
+    T: CollectionElement,
+    small_buffer_size: Int = 0,
+    hint_trivial_type: Bool = False,
+](CollectionElement, Sized, Boolable):
     """The `List` type is a dynamically-allocated list.
 
     It supports pushing and popping from the back resizing the underlying
@@ -104,12 +92,9 @@
 
     Parameters:
         T: The type of the elements.
-<<<<<<< HEAD
         small_buffer_size: Set if you need small buffer optimization.
-=======
         hint_trivial_type: A hint to the compiler that the type T is trivial.
             It's not mandatory, but if set, it allows some optimizations.
->>>>>>> cb75011a
     """
 
     # Fields
@@ -412,11 +397,9 @@
 
     fn __iter__(
         ref [_]self: Self,
-<<<<<<< HEAD
-    ) -> _ListIter[T, Self.small_buffer_size, __lifetime_of(self)]:
-=======
-    ) -> _ListIter[T, hint_trivial_type, __lifetime_of(self)]:
->>>>>>> cb75011a
+    ) -> _ListIter[
+        T, Self.small_buffer_size, hint_trivial_type, __lifetime_of(self)
+    ]:
         """Iterate over elements of the list, returning immutable references.
 
         Returns:
@@ -426,11 +409,9 @@
 
     fn __reversed__(
         ref [_]self: Self,
-<<<<<<< HEAD
-    ) -> _ListIter[T, Self.small_buffer_size, __lifetime_of(self), False]:
-=======
-    ) -> _ListIter[T, hint_trivial_type, __lifetime_of(self), False]:
->>>>>>> cb75011a
+    ) -> _ListIter[
+        T, Self.small_buffer_size, hint_trivial_type, __lifetime_of(self), False
+    ]:
         """Iterate backwards over the list, returning immutable references.
 
         Returns:
@@ -637,16 +618,15 @@
         if x == 0:
             self.clear()
             return
-        var orig = List[small_buffer_size = Self.small_buffer_size](other=self)
+        var orig = List[
+            small_buffer_size = Self.small_buffer_size,
+            hint_trivial_type = Self.hint_trivial_type,
+        ](other=self)
         self.reserve(len(self) * x)
         for i in range(x - 1):
             self.extend(orig)
 
-<<<<<<< HEAD
-    fn extend(inout self, owned other: List[T, _]):
-=======
     fn extend(inout self, owned other: List[T, *_]):
->>>>>>> cb75011a
         """Extends this list by consuming the elements of `other`.
 
         Args:
