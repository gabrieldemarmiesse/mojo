# ===----------------------------------------------------------------------=== #
# Copyright (c) 2024, Modular Inc. All rights reserved.
#
# Licensed under the Apache License v2.0 with LLVM Exceptions:
# https://llvm.org/LICENSE.txt
#
# Unless required by applicable law or agreed to in writing, software
# distributed under the License is distributed on an "AS IS" BASIS,
# WITHOUT WARRANTIES OR CONDITIONS OF ANY KIND, either express or implied.
# See the License for the specific language governing permissions and
# limitations under the License.
# ===----------------------------------------------------------------------=== #
# RUN: %mojo %s

from collections import List

from test_utils import CopyCounter, MoveCounter
from testing import assert_equal, assert_false, assert_raises, assert_true

from utils import Span


def test_mojo_issue_698[sbo_size: Int]():
    var list = List[Float64, sbo_size]()
    for i in range(5):
        list.append(i)

    assert_equal(0.0, list[0])
    assert_equal(1.0, list[1])
    assert_equal(2.0, list[2])
    assert_equal(3.0, list[3])
    assert_equal(4.0, list[4])


def test_list[sbo_size: Int]():
    var list = List[Int, sbo_size]()

    for i in range(5):
        list.append(i)

    assert_equal(5, len(list))
    assert_equal(0, list[0])
    assert_equal(1, list[1])
    assert_equal(2, list[2])
    assert_equal(3, list[3])
    assert_equal(4, list[4])

    assert_equal(0, list[-5])
    assert_equal(3, list[-2])
    assert_equal(4, list[-1])

    list[2] = -2
    assert_equal(-2, list[2])

    list[-5] = 5
    assert_equal(5, list[-5])
    list[-2] = 3
    assert_equal(3, list[-2])
    list[-1] = 7
    assert_equal(7, list[-1])


def test_list_unsafe_get[sbo_size: Int]():
    var list = List[Int, sbo_size]()

    for i in range(5):
        list.append(i)

    assert_equal(5, len(list))
    assert_equal(0, list.unsafe_get(0))
    assert_equal(1, list.unsafe_get(1))
    assert_equal(2, list.unsafe_get(2))
    assert_equal(3, list.unsafe_get(3))
    assert_equal(4, list.unsafe_get(4))

    list[2] = -2
    assert_equal(-2, list.unsafe_get(2))

    list.clear()
    list.append(2)
    assert_equal(2, list.unsafe_get(0))


def test_list_unsafe_set():
    var list = List[Int]()

    for i in range(5):
        list.append(i)

    assert_equal(5, len(list))
    list.unsafe_set(0, 0)
    list.unsafe_set(1, 10)
    list.unsafe_set(2, 20)
    list.unsafe_set(3, 30)
    list.unsafe_set(4, 40)

    assert_equal(list[0], 0)
    assert_equal(list[1], 10)
    assert_equal(list[2], 20)
    assert_equal(list[3], 30)
    assert_equal(list[4], 40)


def test_list_clear[sbo_size: Int]():
    var list = List[Int, sbo_size](1, 2, 3)
    assert_equal(len(list), 3)
    # When we have a small buffer, the small buffer size
    # is the minimum capacity of the list
    assert_equal(list.capacity, max(3, sbo_size))
    list.clear()

    assert_equal(len(list), 0)
    assert_equal(list.capacity, max(3, sbo_size))


def test_list_to_bool_conversion[sbo_size: Int]():
    assert_false(List[String, sbo_size]())
    assert_true(List[String, sbo_size]("a"))
    assert_true(List[String, sbo_size]("", "a"))
    assert_true(List[String, sbo_size](""))


def test_list_pop[sbo_size: Int]():
    var list = List[Int, sbo_size]()
    # Test pop with index
    for i in range(6):
        list.append(i)

    # try popping from index 3 for 3 times
    for i in range(3, 6):
        assert_equal(i, list.pop(3))

    # list should have 3 elements now
    assert_equal(3, len(list))
    assert_equal(0, list[0])
    assert_equal(1, list[1])
    assert_equal(2, list[2])

    # Test pop with negative index
    for i in range(0, 2):
        assert_equal(i, list.pop(-len(list)))

    # test default index as well
    assert_equal(2, list.pop())
    list.append(2)
    assert_equal(2, list.pop())

    # list should be empty now
    assert_equal(0, len(list))
    # capacity should be 1 according to shrink_to_fit behavior
    # but if there is a small buffer, the capacity can't go lower
    # than small buffer size
    assert_equal(max(1, sbo_size), list.capacity)


def test_list_variadic_constructor[sbo_size: Int]():
    var l = List[Int, sbo_size](2, 4, 6)
    assert_equal(3, len(l))
    assert_equal(2, l[0])
    assert_equal(4, l[1])
    assert_equal(6, l[2])

    l.append(8)
    assert_equal(4, len(l))
    assert_equal(8, l[3])


def test_list_resize[sbo_size: Int]():
    var l = List[Int, sbo_size](1)
    assert_equal(1, len(l))
    l.resize(2, 0)
    assert_equal(2, len(l))
    assert_equal(l[1], 0)
    l.resize(0)
    assert_equal(len(l), 0)


def test_list_reverse[sbo_size: Int]():
    #
    # Test reversing the list []
    #

    var vec = List[Int, sbo_size]()

    assert_equal(len(vec), 0)

    vec.reverse()

    assert_equal(len(vec), 0)

    #
    # Test reversing the list [123]
    #

    vec = List[Int, sbo_size]()

    vec.append(123)

    assert_equal(len(vec), 1)
    assert_equal(vec[0], 123)

    vec.reverse()

    assert_equal(len(vec), 1)
    assert_equal(vec[0], 123)

    #
    # Test reversing the list ["one", "two", "three"]
    #

    vec2 = List[String, sbo_size]("one", "two", "three")

    assert_equal(len(vec2), 3)
    assert_equal(vec2[0], "one")
    assert_equal(vec2[1], "two")
    assert_equal(vec2[2], "three")

    vec2.reverse()

    assert_equal(len(vec2), 3)
    assert_equal(vec2[0], "three")
    assert_equal(vec2[1], "two")
    assert_equal(vec2[2], "one")

    #
    # Test reversing the list [5, 10]
    #

    vec = List[Int, sbo_size]()
    vec.append(5)
    vec.append(10)

    assert_equal(len(vec), 2)
    assert_equal(vec[0], 5)
    assert_equal(vec[1], 10)

    vec.reverse()

    assert_equal(len(vec), 2)
    assert_equal(vec[0], 10)
    assert_equal(vec[1], 5)


def test_list_reverse_move_count[sbo_size: Int]():
    # Create this vec with enough capacity to avoid moves due to resizing.
    var vec = List[MoveCounter[Int], sbo_size](capacity=5)
    vec.append(MoveCounter(1))
    vec.append(MoveCounter(2))
    vec.append(MoveCounter(3))
    vec.append(MoveCounter(4))
    vec.append(MoveCounter(5))

    assert_equal(len(vec), 5)
    assert_equal(vec.data[0].value, 1)
    assert_equal(vec.data[1].value, 2)
    assert_equal(vec.data[2].value, 3)
    assert_equal(vec.data[3].value, 4)
    assert_equal(vec.data[4].value, 5)

    assert_equal(vec.data[0].move_count, 1)
    assert_equal(vec.data[1].move_count, 1)
    assert_equal(vec.data[2].move_count, 1)
    assert_equal(vec.data[3].move_count, 1)
    assert_equal(vec.data[4].move_count, 1)

    vec.reverse()

    assert_equal(len(vec), 5)
    assert_equal(vec.data[0].value, 5)
    assert_equal(vec.data[1].value, 4)
    assert_equal(vec.data[2].value, 3)
    assert_equal(vec.data[3].value, 2)
    assert_equal(vec.data[4].value, 1)

    # NOTE:
    # Earlier elements went through 2 moves and later elements went through 3
    # moves because the implementation of List.reverse arbitrarily
    # chooses to perform the swap of earlier and later elements by moving the
    # earlier element to a temporary (+1 move), directly move the later element
    # into the position the earlier element was in, and then move from the
    # temporary into the later position (+1 move).
    assert_equal(vec.data[0].move_count, 2)
    assert_equal(vec.data[1].move_count, 2)
    assert_equal(vec.data[2].move_count, 1)
    assert_equal(vec.data[3].move_count, 3)
    assert_equal(vec.data[4].move_count, 3)

    # Keep vec alive until after we've done the last `vec.data + N` read.
    _ = vec^


def test_list_insert[sbo_size: Int]():
    #
    # Test the list [1, 2, 3] created with insert
    #

    v1 = List[Int, sbo_size]()
    v1.insert(len(v1), 1)
    v1.insert(len(v1), 3)
    v1.insert(1, 2)

    assert_equal(len(v1), 3)
    assert_equal(v1[0], 1)
    assert_equal(v1[1], 2)
    assert_equal(v1[2], 3)

    #
    # Test the list [1, 2, 3, 4, 5] created with negative and positive index
    #

    v2 = List[Int, sbo_size]()
    v2.insert(-1729, 2)
    v2.insert(len(v2), 3)
    v2.insert(len(v2), 5)
    v2.insert(-1, 4)
    v2.insert(-len(v2), 1)

    assert_equal(len(v2), 5)
    assert_equal(v2[0], 1)
    assert_equal(v2[1], 2)
    assert_equal(v2[2], 3)
    assert_equal(v2[3], 4)
    assert_equal(v2[4], 5)

    #
    # Test the list [1, 2, 3, 4] created with negative index
    #

    v3 = List[Int, sbo_size]()
    v3.insert(-11, 4)
    v3.insert(-13, 3)
    v3.insert(-17, 2)
    v3.insert(-19, 1)

    assert_equal(len(v3), 4)
    assert_equal(v3[0], 1)
    assert_equal(v3[1], 2)
    assert_equal(v3[2], 3)
    assert_equal(v3[3], 4)

    #
    # Test the list [1, 2, 3, 4, 5, 6, 7, 8] created with insert
    #

    v4 = List[Int, sbo_size]()
    for i in range(4):
        v4.insert(0, 4 - i)
        v4.insert(len(v4), 4 + i + 1)

    for i in range(len(v4)):
        assert_equal(v4[i], i + 1)


def test_list_index[sbo_size: Int]():
    var test_list_a = List[Int, sbo_size](10, 20, 30, 40, 50)

    # Basic Functionality Tests
    assert_equal(test_list_a.index(10), 0)
    assert_equal(test_list_a.index(30), 2)
    assert_equal(test_list_a.index(50), 4)
    with assert_raises(contains="ValueError: Given element is not in list"):
        _ = test_list_a.index(60)

    # Tests With Start Parameter
    assert_equal(test_list_a.index(30, start=1), 2)
    assert_equal(test_list_a.index(30, start=-4), 2)
    assert_equal(test_list_a.index(30, start=-1000), 2)
    with assert_raises(contains="ValueError: Given element is not in list"):
        _ = test_list_a.index(30, start=3)
    with assert_raises(contains="ValueError: Given element is not in list"):
        _ = test_list_a.index(30, start=5)

    # Tests With Start and End Parameters
    assert_equal(test_list_a.index(30, start=1, stop=3), 2)
    assert_equal(test_list_a.index(30, start=-4, stop=-2), 2)
    assert_equal(test_list_a.index(30, start=-1000, stop=1000), 2)
    with assert_raises(contains="ValueError: Given element is not in list"):
        _ = test_list_a.index(30, start=1, stop=2)
    with assert_raises(contains="ValueError: Given element is not in list"):
        _ = test_list_a.index(30, start=3, stop=1)

    # Tests With End Parameter Only
    assert_equal(test_list_a.index(30, stop=3), 2)
    assert_equal(test_list_a.index(30, stop=-2), 2)
    assert_equal(test_list_a.index(30, stop=1000), 2)
    with assert_raises(contains="ValueError: Given element is not in list"):
        _ = test_list_a.index(30, stop=1)
    with assert_raises(contains="ValueError: Given element is not in list"):
        _ = test_list_a.index(30, stop=2)
    with assert_raises(contains="ValueError: Given element is not in list"):
        _ = test_list_a.index(60, stop=50)

    # Edge Cases and Special Conditions
    assert_equal(test_list_a.index(10, start=-5, stop=-1), 0)
    assert_equal(test_list_a.index(10, start=0, stop=50), 0)
    with assert_raises(contains="ValueError: Given element is not in list"):
        _ = test_list_a.index(50, start=-5, stop=-1)
    with assert_raises(contains="ValueError: Given element is not in list"):
        _ = test_list_a.index(50, start=0, stop=-1)
    with assert_raises(contains="ValueError: Given element is not in list"):
        _ = test_list_a.index(10, start=-4, stop=-1)
    with assert_raises(contains="ValueError: Given element is not in list"):
        _ = test_list_a.index(10, start=5, stop=50)
    with assert_raises(contains="ValueError: Given element is not in list"):
        _ = List[Int, sbo_size]().index(10)

    # Test empty slice
    with assert_raises(contains="ValueError: Given element is not in list"):
        _ = test_list_a.index(10, start=1, stop=1)
    # Test empty slice with 0 start and end
    with assert_raises(contains="ValueError: Given element is not in list"):
        _ = test_list_a.index(10, start=0, stop=0)

    var test_list_b = List[Int, sbo_size](10, 20, 30, 20, 10)

    # Test finding the first occurrence of an item
    assert_equal(test_list_b.index(10), 0)
    assert_equal(test_list_b.index(20), 1)

    # Test skipping the first occurrence with a start parameter
    assert_equal(test_list_b.index(20, start=2), 3)

    # Test constraining search with start and end, excluding last occurrence
    with assert_raises(contains="ValueError: Given element is not in list"):
        _ = test_list_b.index(10, start=1, stop=4)

    # Test search within a range that includes multiple occurrences
    assert_equal(test_list_b.index(20, start=1, stop=4), 1)

    # Verify error when constrained range excludes occurrences
    with assert_raises(contains="ValueError: Given element is not in list"):
        _ = test_list_b.index(20, start=4, stop=5)


def test_list_extend[sbo_size: Int]():
    #
    # Test extending the list [1, 2, 3] with itself
    #

    vec = List[Int, sbo_size]()
    vec.append(1)
    vec.append(2)
    vec.append(3)

    assert_equal(len(vec), 3)
    assert_equal(vec[0], 1)
    assert_equal(vec[1], 2)
    assert_equal(vec[2], 3)

    var copy = vec
    vec.extend(copy)

    # vec == [1, 2, 3, 1, 2, 3]
    assert_equal(len(vec), 6)
    assert_equal(vec[0], 1)
    assert_equal(vec[1], 2)
    assert_equal(vec[2], 3)
    assert_equal(vec[3], 1)
    assert_equal(vec[4], 2)
    assert_equal(vec[5], 3)


def test_list_extend_non_trivial[sbo_size: Int]():
    # Tests three things:
    #   - extend() for non-plain-old-data types
    #   - extend() with mixed-length self and other lists
    #   - extend() using optimal number of __moveinit__() calls

    # Preallocate with enough capacity to avoid reallocation making the
    # move count checks below flaky.
    var v1 = List[MoveCounter[String], sbo_size](capacity=5)
    v1.append(MoveCounter[String]("Hello"))
    v1.append(MoveCounter[String]("World"))

    # different sbo sizes should work with extend()
    var v2 = List[MoveCounter[String], sbo_size + 1](capacity=3)
    v2.append(MoveCounter[String]("Foo"))
    v2.append(MoveCounter[String]("Bar"))
    v2.append(MoveCounter[String]("Baz"))

    v1.extend(v2)

    assert_equal(len(v1), 5)
    assert_equal(v1[0].value, "Hello")
    assert_equal(v1[1].value, "World")
    assert_equal(v1[2].value, "Foo")
    assert_equal(v1[3].value, "Bar")
    assert_equal(v1[4].value, "Baz")

    assert_equal(v1.data[0].move_count, 1)
    assert_equal(v1.data[1].move_count, 1)
    assert_equal(v1.data[2].move_count, 2)
    assert_equal(v1.data[3].move_count, 2)
    assert_equal(v1.data[4].move_count, 2)

    # Keep v1 alive until after we've done the last `vec.data + N` read.
    _ = v1^


def test_2d_dynamic_list[sbo_size: Int]():
    # different small buffer sizes should work
    alias outer_size_sbo_size = sbo_size + 1
    var list = List[List[Int, sbo_size], outer_size_sbo_size]()

    for i in range(2):
        var v = List[Int, sbo_size]()
        for j in range(3):
            v.append(i + j)
        list.append(v)

    assert_equal(0, list[0][0])
    assert_equal(1, list[0][1])
    assert_equal(2, list[0][2])
    assert_equal(1, list[1][0])
    assert_equal(2, list[1][1])
    assert_equal(3, list[1][2])

    assert_equal(2, len(list))
    assert_equal(max(2, outer_size_sbo_size), list.capacity)

    assert_equal(3, len(list[0]))

    list[0].clear()
    assert_equal(0, len(list[0]))
    # we verify that the capacity didn't decrease
    assert_true(list[0].capacity >= max(3, sbo_size))

    list.clear()
    assert_equal(0, len(list))
    assert_equal(max(2, outer_size_sbo_size), list.capacity)


<<<<<<< HEAD
# TODO(30737): remove this test along with other __get_ref() uses.
def test_list_explicit_copy_using_get_ref[sbo_size: Int]():
    var list = List[CopyCounter, sbo_size]()
    list.append(CopyCounter())
    var list_copy = List(list)
    assert_equal(0, list.__get_ref(0)[].copy_count)
    assert_equal(1, list_copy.__get_ref(0)[].copy_count)

    var l2 = List[Int, sbo_size]()
    for i in range(10):
        l2.append(i)

    var l2_copy = List(l2)
    assert_equal(len(l2), len(l2_copy))
    for i in range(len(l2)):
        assert_equal(l2[i], l2_copy[i])


=======
>>>>>>> 5f11c719
def test_list_explicit_copy():
    var list = List[CopyCounter]()
    list.append(CopyCounter())
    var list_copy = List(other=list)
    assert_equal(0, list[0].copy_count)
    assert_equal(1, list_copy[0].copy_count)

    var l2 = List[Int]()
    for i in range(10):
        l2.append(i)

    var l2_copy = List(other=l2)
    assert_equal(len(l2), len(l2_copy))
    for i in range(len(l2)):
        assert_equal(l2[i], l2_copy[i])


@value
struct CopyCountedStruct(CollectionElement):
    var counter: CopyCounter
    var value: String

    fn __init__(inout self, *, other: Self):
        self.counter = CopyCounter(other=other.counter)
        self.value = String(other=other.value)

    fn __init__(inout self, value: String):
        self.counter = CopyCounter()
        self.value = value


def test_no_extra_copies_with_sugared_set_by_field():
    var list = List[List[CopyCountedStruct]](capacity=1)
    var child_list = List[CopyCountedStruct](capacity=2)
    child_list.append(CopyCountedStruct("Hello"))
    child_list.append(CopyCountedStruct("World"))

    # No copies here.  Constructing with List[CopyCountedStruct](CopyCountedStruct("Hello")) is a copy.
    assert_equal(0, child_list[0].counter.copy_count)
    assert_equal(0, child_list[1].counter.copy_count)
    list.append(child_list^)

    list[0][1].value = "Mojo"
    assert_equal("Mojo", list[0][1].value)

    assert_equal(0, list[0][0].counter.copy_count)
    assert_equal(0, list[0][1].counter.copy_count)


# Ensure correct behavior of __copyinit__
# as reported in GH issue 27875 internally and
# https://github.com/modularml/mojo/issues/1493
def test_list_copy_constructor[sbo_size: Int]():
    var vec = List[Int, sbo_size](capacity=1)
    var vec_copy = vec
    vec_copy.append(1)  # Ensure copy constructor doesn't crash
    _ = vec^  # To ensure previous one doesn't invoke move constructor


def test_list_iter[sbo_size: Int]():
    var vs = List[Int, sbo_size]()
    vs.append(1)
    vs.append(2)
    vs.append(3)

    # Borrow immutably
    fn sum(vs: List[Int, _]) -> Int:
        var sum = 0
        for v in vs:
            sum += v[]
        return sum

    assert_equal(6, sum(vs))


def test_list_iter_mutable[sbo_size: Int]():
    var vs = List[Int, sbo_size](1, 2, 3)

    for v in vs:
        v[] += 1

    var sum = 0
    for v in vs:
        sum += v[]

    assert_equal(9, sum)


def test_list_span[sbo_size: Int]():
    var vs = List[Int, sbo_size](1, 2, 3)

    var es = vs[1:]
    assert_equal(es[0], 2)
    assert_equal(es[1], 3)
    assert_equal(len(es), 2)

    es = vs[:-1]
    assert_equal(es[0], 1)
    assert_equal(es[1], 2)
    assert_equal(len(es), 2)

    es = vs[1:-1:1]
    assert_equal(es[0], 2)
    assert_equal(len(es), 1)

    es = vs[::-1]
    assert_equal(es[0], 3)
    assert_equal(es[1], 2)
    assert_equal(es[2], 1)
    assert_equal(len(es), 3)

    es = vs[:]
    assert_equal(es[0], 1)
    assert_equal(es[1], 2)
    assert_equal(es[2], 3)
    assert_equal(len(es), 3)

    assert_equal(vs[1:0:-1][0], 2)
    assert_equal(vs[2:1:-1][0], 3)
    es = vs[:0:-1]
    assert_equal(es[0], 3)
    assert_equal(es[1], 2)
    assert_equal(vs[2::-1][0], 3)

    assert_equal(len(vs[1:2:-1]), 0)

    assert_equal(0, len(vs[:-1:-2]))
    assert_equal(0, len(vs[-50::-1]))
    es = vs[-50::]
    assert_equal(3, len(es))
    assert_equal(es[0], 1)
    assert_equal(es[1], 2)
    assert_equal(es[2], 3)
    es = vs[:-50:-1]
    assert_equal(3, len(es))
    assert_equal(es[0], 3)
    assert_equal(es[1], 2)
    assert_equal(es[2], 1)
    es = vs[:50:]
    assert_equal(3, len(es))
    assert_equal(es[0], 1)
    assert_equal(es[1], 2)
    assert_equal(es[2], 3)
    es = vs[::50]
    assert_equal(1, len(es))
    assert_equal(es[0], 1)
    es = vs[::-50]
    assert_equal(1, len(es))
    assert_equal(es[0], 3)
    es = vs[50::-50]
    assert_equal(1, len(es))
    assert_equal(es[0], 3)
    es = vs[-50::50]
    assert_equal(1, len(es))
    assert_equal(es[0], 1)


def test_list_boolable[sbo_size: Int]():
    assert_true(List[Int, sbo_size](1))
    assert_false(List[Int, sbo_size]())


def test_constructor_from_pointer[sbo_size: Int]():
    new_pointer = UnsafePointer[Int8].alloc(5)
    new_pointer[0] = 0
    new_pointer[1] = 1
    new_pointer[2] = 2
    # rest is not initialized

    var some_list = List[Int8, sbo_size](
        unsafe_pointer=new_pointer, size=3, capacity=5
    )
    assert_equal(some_list[0], 0)
    assert_equal(some_list[1], 1)
    assert_equal(some_list[2], 2)
    assert_equal(len(some_list), 3)
    # Here the small buffer is not used because a pointer was
    # passed to the constructor and we don't need to do a copy,
    # so the capacity is the one given and has nothing to do
    # with the small buffer size.
    assert_equal(some_list.capacity, 5)


def test_constructor_from_other_list_through_pointer[sbo_size: Int]():
    initial_list = List[Int8, sbo_size](0, 1, 2)
    # we do a backup of the size and capacity because
    # the list attributes will be invalid after the steal_data call
    var size = len(initial_list)
    var capacity = initial_list.capacity
    # We check that it's possible to use different small buffer sizes
    alias new_list_sbo_size = sbo_size + 1
    var some_list = List[Int8, new_list_sbo_size](
        unsafe_pointer=initial_list.steal_data(), size=size, capacity=capacity
    )
    assert_equal(some_list[0], 0)
    assert_equal(some_list[1], 1)
    assert_equal(some_list[2], 2)
    assert_equal(len(some_list), size)
    assert_true(some_list.capacity >= capacity)


def test_converting_list_to_string[sbo_size: Int]():
    # This is also testing the method `to_format` because
    # essentially, `List.__str__()` just creates a String and applies `to_format` to it.
    # If we were to write unit tests for `to_format`, we would essentially copy-paste the code
    # of `List.__str__()`
    var my_list = List[Int, sbo_size](1, 2, 3)
    assert_equal(my_list.__str__(), "[1, 2, 3]")

    var my_list4 = List[String, sbo_size]("a", "b", "c", "foo")
    assert_equal(my_list4.__str__(), "['a', 'b', 'c', 'foo']")


def test_list_count[sbo_size: Int]():
    var list = List[Int, sbo_size](1, 2, 3, 2, 5, 6, 7, 8, 9, 10)
    assert_equal(1, list.count(1))
    assert_equal(2, list.count(2))
    assert_equal(0, list.count(4))

    var list2 = List[Int, sbo_size]()
    assert_equal(0, list2.count(1))


def test_list_add[sbo_size: Int]():
    # We make sure that it works with different small buffer sizes
    alias a_sbo_size = sbo_size
    alias b_sbo_size = sbo_size + 1
    alias c_sbo_size = sbo_size + 2
    alias d_sbo_size = sbo_size + 3
    alias e_sbo_size = sbo_size + 4
    alias l_sbo_size = sbo_size + 5

    var a = List[Int, a_sbo_size](1, 2, 3)
    var b = List[Int, b_sbo_size](4, 5, 6)
    var c = a + b
    assert_equal(len(c), 6)
    # check that original values aren't modified
    assert_equal(len(a), 3)
    assert_equal(len(b), 3)
    assert_equal(c.__str__(), "[1, 2, 3, 4, 5, 6]")

    a += b
    assert_equal(len(a), 6)
    assert_equal(a.__str__(), "[1, 2, 3, 4, 5, 6]")
    assert_equal(len(b), 3)

    a = List[Int, a_sbo_size](1, 2, 3)
    a += b^
    assert_equal(len(a), 6)
    assert_equal(a.__str__(), "[1, 2, 3, 4, 5, 6]")

    var d = List[Int, d_sbo_size](1, 2, 3)
    var e = List[Int, e_sbo_size](4, 5, 6)
    var f = d + e^
    assert_equal(len(f), 6)
    assert_equal(f.__str__(), "[1, 2, 3, 4, 5, 6]")

    var l = List[Int, l_sbo_size](1, 2, 3)
    l += List[Int, sbo_size]()
    assert_equal(len(l), 3)


def test_list_mult[sbo_size: Int]():
    var a = List[Int, sbo_size](1, 2, 3)
    var b = a * 2
    assert_equal(len(b), 6)
    assert_equal(b.__str__(), "[1, 2, 3, 1, 2, 3]")
    b = a * 3
    assert_equal(len(b), 9)
    assert_equal(b.__str__(), "[1, 2, 3, 1, 2, 3, 1, 2, 3]")
    a *= 2
    assert_equal(len(a), 6)
    assert_equal(a.__str__(), "[1, 2, 3, 1, 2, 3]")

    var l = List[Int, sbo_size](1, 2)
    l *= 1
    assert_equal(len(l), 2)

    l *= 0
    assert_equal(len(l), 0)
    assert_equal(len(List[Int, sbo_size](1, 2, 3) * 0), 0)


def test_list_contains[sbo_size: Int]():
    var x = List[Int, sbo_size](1, 2, 3)
    assert_false(0 in x)
    assert_true(1 in x)
    assert_false(4 in x)

    # TODO: implement List.__eq__ for Self[ComparableCollectionElement]
    # var y = List[List[Int]]()
    # y.append(List(1,2))
    # assert_equal(List(1,2) in y,True)
    # assert_equal(List(0,1) in y,False)


<<<<<<< HEAD
def test_list_init_span[sbo_size: Int]():
    var l = List[String, sbo_size]("a", "bb", "cc", "def")
=======
def test_list_eq_ne():
    var l1 = List[Int](1, 2, 3)
    var l2 = List[Int](1, 2, 3)
    assert_true(l1 == l2)
    assert_false(l1 != l2)

    var l3 = List[Int](1, 2, 3, 4)
    assert_false(l1 == l3)
    assert_true(l1 != l3)

    var l4 = List[Int]()
    var l5 = List[Int]()
    assert_true(l4 == l5)
    assert_true(l1 != l4)

    var l6 = List[String]("a", "b", "c")
    var l7 = List[String]("a", "b", "c")
    var l8 = List[String]("a", "b")
    assert_true(l6 == l7)
    assert_false(l6 != l7)
    assert_false(l6 == l8)


def test_list_init_span():
    var l = List[String]("a", "bb", "cc", "def")
>>>>>>> 5f11c719
    var sp = Span(l)
    var l2 = List[String, sbo_size](sp)
    for i in range(len(l)):
        assert_equal(l[i], l2[i])


def test_indexing[sbo_size: Int]():
    var l = List[Int, sbo_size](1, 2, 3)
    assert_equal(l[int(1)], 2)
    assert_equal(l[False], 1)
    assert_equal(l[True], 2)
    assert_equal(l[2], 3)


<<<<<<< HEAD
def test_materialization[sbo_size: Int]():
    # TODO: Fix materialization when sbo is used
    alias l = List[Int](10, 20, 30)
    var l2 = l
    assert_equal(l[0], l2[0])
    assert_equal(l[1], l2[1])
    assert_equal(l[2], l2[2])
    assert_equal(l2[0], 10)
    assert_equal(l2[1], 20)
    assert_equal(l2[2], 30)


def main():
    @parameter
    for small_buffer_size in range(10):
        test_mojo_issue_698[small_buffer_size]()
        test_list[small_buffer_size]()
        test_list_unsafe_get[small_buffer_size]()
        test_list_unsafe_set[small_buffer_size]()
        test_list_clear[small_buffer_size]()
        test_list_to_bool_conversion[small_buffer_size]()
        test_list_pop[small_buffer_size]()
        test_list_variadic_constructor[small_buffer_size]()
        test_list_resize[small_buffer_size]()
        test_list_reverse[small_buffer_size]()
        test_list_reverse_move_count[small_buffer_size]()
        test_list_insert[small_buffer_size]()
        test_list_index[small_buffer_size]()
        test_list_extend[small_buffer_size]()
        test_list_extend_non_trivial[small_buffer_size]()
        test_list_explicit_copy_using_get_ref[small_buffer_size]()
        test_list_explicit_copy[small_buffer_size]()
        test_no_extra_copies_with_sugared_set_by_field[small_buffer_size]()
        test_list_copy_constructor[small_buffer_size]()
        test_2d_dynamic_list[small_buffer_size]()
        test_list_iter[small_buffer_size]()
        test_list_iter_mutable[small_buffer_size]()
        test_list_span[small_buffer_size]()
        test_list_boolable[small_buffer_size]()
        test_constructor_from_pointer[small_buffer_size]()
        test_constructor_from_other_list_through_pointer[small_buffer_size]()
        test_converting_list_to_string[small_buffer_size]()
        test_list_count[small_buffer_size]()
        test_list_add[small_buffer_size]()
        test_list_mult[small_buffer_size]()
        test_list_contains[small_buffer_size]()
        test_indexing[small_buffer_size]()
        test_materialization[small_buffer_size]()
=======
# ===-------------------------------------------------------------------===#
# List dtor tests
# ===-------------------------------------------------------------------===#
var g_dtor_count: Int = 0


struct DtorCounter(CollectionElement):
    # NOTE: payload is required because List does not support zero sized structs.
    var payload: Int

    fn __init__(inout self):
        self.payload = 0

    fn __init__(inout self, *, other: Self):
        self.payload = other.payload

    fn __copyinit__(inout self, existing: Self, /):
        self.payload = existing.payload

    fn __moveinit__(inout self, owned existing: Self, /):
        self.payload = existing.payload
        existing.payload = 0

    fn __del__(owned self):
        g_dtor_count += 1


def inner_test_list_dtor():
    # explicitly reset global counter
    g_dtor_count = 0

    var l = List[DtorCounter]()
    assert_equal(g_dtor_count, 0)

    l.append(DtorCounter())
    assert_equal(g_dtor_count, 0)

    l.__del__()
    assert_equal(g_dtor_count, 1)


def test_list_dtor():
    # call another function to force the destruction of the list
    inner_test_list_dtor()

    # verify we still only ran the destructor once
    assert_equal(g_dtor_count, 1)


# ===-------------------------------------------------------------------===#
# main
# ===-------------------------------------------------------------------===#
def main():
    test_mojo_issue_698()
    test_list()
    test_list_unsafe_get()
    test_list_unsafe_set()
    test_list_clear()
    test_list_to_bool_conversion()
    test_list_pop()
    test_list_variadic_constructor()
    test_list_resize()
    test_list_reverse()
    test_list_reverse_move_count()
    test_list_insert()
    test_list_index()
    test_list_extend()
    test_list_extend_non_trivial()
    test_list_explicit_copy()
    test_no_extra_copies_with_sugared_set_by_field()
    test_list_copy_constructor()
    test_2d_dynamic_list()
    test_list_iter()
    test_list_iter_mutable()
    test_list_span()
    test_list_boolable()
    test_constructor_from_pointer()
    test_constructor_from_other_list_through_pointer()
    test_converting_list_to_string()
    test_list_count()
    test_list_add()
    test_list_mult()
    test_list_contains()
    test_indexing()
    test_list_dtor()
>>>>>>> 5f11c719
<|MERGE_RESOLUTION|>--- conflicted
+++ resolved
@@ -81,8 +81,8 @@
     assert_equal(2, list.unsafe_get(0))
 
 
-def test_list_unsafe_set():
-    var list = List[Int]()
+def test_list_unsafe_set[sbo_size: Int]():
+    var list = List[Int, sbo_size]()
 
     for i in range(5):
         list.append(i)
@@ -530,29 +530,8 @@
     assert_equal(max(2, outer_size_sbo_size), list.capacity)
 
 
-<<<<<<< HEAD
-# TODO(30737): remove this test along with other __get_ref() uses.
-def test_list_explicit_copy_using_get_ref[sbo_size: Int]():
+def test_list_explicit_copy[sbo_size: Int]():
     var list = List[CopyCounter, sbo_size]()
-    list.append(CopyCounter())
-    var list_copy = List(list)
-    assert_equal(0, list.__get_ref(0)[].copy_count)
-    assert_equal(1, list_copy.__get_ref(0)[].copy_count)
-
-    var l2 = List[Int, sbo_size]()
-    for i in range(10):
-        l2.append(i)
-
-    var l2_copy = List(l2)
-    assert_equal(len(l2), len(l2_copy))
-    for i in range(len(l2)):
-        assert_equal(l2[i], l2_copy[i])
-
-
-=======
->>>>>>> 5f11c719
-def test_list_explicit_copy():
-    var list = List[CopyCounter]()
     list.append(CopyCounter())
     var list_copy = List(other=list)
     assert_equal(0, list[0].copy_count)
@@ -582,9 +561,9 @@
         self.value = value
 
 
-def test_no_extra_copies_with_sugared_set_by_field():
-    var list = List[List[CopyCountedStruct]](capacity=1)
-    var child_list = List[CopyCountedStruct](capacity=2)
+def test_no_extra_copies_with_sugared_set_by_field[sbo_size: Int]():
+    var list = List[List[CopyCountedStruct, sbo_size], sbo_size](capacity=1)
+    var child_list = List[CopyCountedStruct, sbo_size](capacity=2)
     child_list.append(CopyCountedStruct("Hello"))
     child_list.append(CopyCountedStruct("World"))
 
@@ -847,10 +826,6 @@
     # assert_equal(List(0,1) in y,False)
 
 
-<<<<<<< HEAD
-def test_list_init_span[sbo_size: Int]():
-    var l = List[String, sbo_size]("a", "bb", "cc", "def")
-=======
 def test_list_eq_ne():
     var l1 = List[Int](1, 2, 3)
     var l2 = List[Int](1, 2, 3)
@@ -874,9 +849,8 @@
     assert_false(l6 == l8)
 
 
-def test_list_init_span():
-    var l = List[String]("a", "bb", "cc", "def")
->>>>>>> 5f11c719
+def test_list_init_span[sbo_size: Int]():
+    var l = List[String, sbo_size]("a", "bb", "cc", "def")
     var sp = Span(l)
     var l2 = List[String, sbo_size](sp)
     for i in range(len(l)):
@@ -891,7 +865,6 @@
     assert_equal(l[2], 3)
 
 
-<<<<<<< HEAD
 def test_materialization[sbo_size: Int]():
     # TODO: Fix materialization when sbo is used
     alias l = List[Int](10, 20, 30)
@@ -904,9 +877,61 @@
     assert_equal(l2[2], 30)
 
 
+# ===-------------------------------------------------------------------===#
+# List dtor tests
+# ===-------------------------------------------------------------------===#
+var g_dtor_count: Int = 0
+
+
+struct DtorCounter(CollectionElement):
+    # NOTE: payload is required because List does not support zero sized structs.
+    var payload: Int
+
+    fn __init__(inout self):
+        self.payload = 0
+
+    fn __init__(inout self, *, other: Self):
+        self.payload = other.payload
+
+    fn __copyinit__(inout self, existing: Self, /):
+        self.payload = existing.payload
+
+    fn __moveinit__(inout self, owned existing: Self, /):
+        self.payload = existing.payload
+        existing.payload = 0
+
+    fn __del__(owned self):
+        g_dtor_count += 1
+
+
+def inner_test_list_dtor():
+    # explicitly reset global counter
+    g_dtor_count = 0
+
+    var l = List[DtorCounter]()
+    assert_equal(g_dtor_count, 0)
+
+    l.append(DtorCounter())
+    assert_equal(g_dtor_count, 0)
+
+    l.__del__()
+    assert_equal(g_dtor_count, 1)
+
+
+def test_list_dtor():
+    # call another function to force the destruction of the list
+    inner_test_list_dtor()
+
+    # verify we still only ran the destructor once
+    assert_equal(g_dtor_count, 1)
+
+
+# ===-------------------------------------------------------------------===#
+# main
+# ===-------------------------------------------------------------------===#
 def main():
     @parameter
-    for small_buffer_size in range(10):
+    for small_buffer_size in range(8):
         test_mojo_issue_698[small_buffer_size]()
         test_list[small_buffer_size]()
         test_list_unsafe_get[small_buffer_size]()
@@ -922,7 +947,6 @@
         test_list_index[small_buffer_size]()
         test_list_extend[small_buffer_size]()
         test_list_extend_non_trivial[small_buffer_size]()
-        test_list_explicit_copy_using_get_ref[small_buffer_size]()
         test_list_explicit_copy[small_buffer_size]()
         test_no_extra_copies_with_sugared_set_by_field[small_buffer_size]()
         test_list_copy_constructor[small_buffer_size]()
@@ -940,90 +964,4 @@
         test_list_contains[small_buffer_size]()
         test_indexing[small_buffer_size]()
         test_materialization[small_buffer_size]()
-=======
-# ===-------------------------------------------------------------------===#
-# List dtor tests
-# ===-------------------------------------------------------------------===#
-var g_dtor_count: Int = 0
-
-
-struct DtorCounter(CollectionElement):
-    # NOTE: payload is required because List does not support zero sized structs.
-    var payload: Int
-
-    fn __init__(inout self):
-        self.payload = 0
-
-    fn __init__(inout self, *, other: Self):
-        self.payload = other.payload
-
-    fn __copyinit__(inout self, existing: Self, /):
-        self.payload = existing.payload
-
-    fn __moveinit__(inout self, owned existing: Self, /):
-        self.payload = existing.payload
-        existing.payload = 0
-
-    fn __del__(owned self):
-        g_dtor_count += 1
-
-
-def inner_test_list_dtor():
-    # explicitly reset global counter
-    g_dtor_count = 0
-
-    var l = List[DtorCounter]()
-    assert_equal(g_dtor_count, 0)
-
-    l.append(DtorCounter())
-    assert_equal(g_dtor_count, 0)
-
-    l.__del__()
-    assert_equal(g_dtor_count, 1)
-
-
-def test_list_dtor():
-    # call another function to force the destruction of the list
-    inner_test_list_dtor()
-
-    # verify we still only ran the destructor once
-    assert_equal(g_dtor_count, 1)
-
-
-# ===-------------------------------------------------------------------===#
-# main
-# ===-------------------------------------------------------------------===#
-def main():
-    test_mojo_issue_698()
-    test_list()
-    test_list_unsafe_get()
-    test_list_unsafe_set()
-    test_list_clear()
-    test_list_to_bool_conversion()
-    test_list_pop()
-    test_list_variadic_constructor()
-    test_list_resize()
-    test_list_reverse()
-    test_list_reverse_move_count()
-    test_list_insert()
-    test_list_index()
-    test_list_extend()
-    test_list_extend_non_trivial()
-    test_list_explicit_copy()
-    test_no_extra_copies_with_sugared_set_by_field()
-    test_list_copy_constructor()
-    test_2d_dynamic_list()
-    test_list_iter()
-    test_list_iter_mutable()
-    test_list_span()
-    test_list_boolable()
-    test_constructor_from_pointer()
-    test_constructor_from_other_list_through_pointer()
-    test_converting_list_to_string()
-    test_list_count()
-    test_list_add()
-    test_list_mult()
-    test_list_contains()
-    test_indexing()
-    test_list_dtor()
->>>>>>> 5f11c719
+    # test_list_dtor()