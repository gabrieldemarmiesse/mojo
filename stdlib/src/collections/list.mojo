--- conflicted
+++ resolved
@@ -95,19 +95,11 @@
     # This flag is here to avoid a compiler bug documented here:
     # https://github.com/modularml/mojo/issues/2637
     # TODO: Remove this flag when the bug is fixed.
-<<<<<<< HEAD
-    # We use an InlineArray of size 1 to store the flag because we can make it
-    # of size null if small buffer optimization is not used, thus
-    # not using any more memory and not adding instructions in this case.
-    alias _sbo_flag_type = InlineArray[Bool, Int(Self.sbo_enabled)]
-    var _sbo_in_use_flag: Self._sbo_flag_type
-=======
     # We could use an InlineArray of size 1 to store the flag because we can make it
     # of size null if small buffer optimization is not used, but it triggers
     # another compiler bug so we use a plain Bool instead.
     # This flag won't be here forever.
     var _sbo_in_use_flag: Bool
->>>>>>> 6956e67b
     var _small_buffer: Self._small_buffer_type
     var data: UnsafePointer[T]
     """The underlying storage for the list."""
@@ -116,11 +108,6 @@
     var capacity: Int
     """The amount of elements that can fit in the list without resizing it."""
 
-    @always_inline
-    fn _set_sbo_in_use_flag[new_value: Bool](inout self):
-        if Self.sbo_enabled:
-            self._sbo_in_use_flag[0] = new_value
-
     # ===-------------------------------------------------------------------===#
     # Life cycle methods
     # ===-------------------------------------------------------------------===#
@@ -130,11 +117,7 @@
         self.data = UnsafePointer[T]()
         self._small_buffer = Self._small_buffer_type(unsafe_uninitialized=True)
 
-<<<<<<< HEAD
-        self._sbo_in_use_flag = Self._sbo_flag_type(unsafe_uninitialized=True)
-=======
         self._sbo_in_use_flag = False
->>>>>>> 6956e67b
 
         self.size = 0
 
@@ -142,11 +125,7 @@
         if Self.sbo_enabled:
             self.data = self._small_buffer.unsafe_ptr()
             self.capacity = Self.small_buffer_size
-<<<<<<< HEAD
-            self._set_sbo_in_use_flag[True]()
-=======
             self._sbo_in_use_flag = True
->>>>>>> 6956e67b
         else:
             # `self.data = UnsafePointer[T]()` is not there because
             # we need to call it before calling
@@ -173,10 +152,6 @@
         """
         self.size = 0
         self._small_buffer = Self._small_buffer_type(unsafe_uninitialized=True)
-<<<<<<< HEAD
-        self._sbo_in_use_flag = Self._sbo_flag_type(unsafe_uninitialized=True)
-=======
->>>>>>> 6956e67b
 
         @parameter
         if Self.sbo_enabled:
@@ -185,20 +160,12 @@
                 # needed to avoid "potential indirect access to uninitialized value 'self.data'"
                 self.data = UnsafePointer[T]()
                 self.data = self._small_buffer.unsafe_ptr()
-<<<<<<< HEAD
-                self._set_sbo_in_use_flag[True]()
-=======
                 self._sbo_in_use_flag = True
->>>>>>> 6956e67b
                 return
 
         self.data = UnsafePointer[T].alloc(capacity)
         self.capacity = capacity
-<<<<<<< HEAD
-        self._set_sbo_in_use_flag[False]()
-=======
         self._sbo_in_use_flag = False
->>>>>>> 6956e67b
 
     # TODO: Avoid copying elements in once owned varargs
     # allow transfers.
@@ -241,27 +208,13 @@
         self.capacity = capacity
         self._small_buffer = Self._small_buffer_type(unsafe_uninitialized=True)
 
-<<<<<<< HEAD
-        # Those should be in theory no-op if the small buffer optimization is not used.
-        self._sbo_in_use_flag = Self._sbo_flag_type(unsafe_uninitialized=True)
-        self._set_sbo_in_use_flag[False]()
-=======
         self._sbo_in_use_flag = False
->>>>>>> 6956e67b
 
     @always_inline
     fn _sbo_is_in_use(self) -> Bool:
         @parameter
         if not Self.sbo_enabled:
             return False
-<<<<<<< HEAD
-        # This condition can't be trusted when materializing
-        # because of a compiler bug.
-        # See https://github.com/modularml/mojo/issues/2637
-        # return self.data == self._small_buffer.unsafe_ptr()
-        # TODO: re-enable it when fixed.
-        return self._sbo_in_use_flag[0]
-=======
         # This condition should compare two pointers but
         # this can't be trusted when materializing
         # because of a compiler bug.
@@ -271,7 +224,6 @@
         # The flag can be removed when the compiler bug is fixed.
         # TODO: re-enable it when fixed.
         return self._sbo_in_use_flag
->>>>>>> 6956e67b
 
     fn __moveinit__(inout self, owned existing: Self):
         """Move data of an existing list into a new one.
@@ -562,14 +514,7 @@
         self.data = new_data
         # We don't see it before as _free_data_if_possible() uses the
         # flag to know if memory needs to be freed or not.
-<<<<<<< HEAD
-        if self.data == self._small_buffer.unsafe_ptr():
-            self._set_sbo_in_use_flag[True]()
-        else:
-            self._set_sbo_in_use_flag[False]()
-=======
         self._sbo_in_use_flag = self.data == self._small_buffer.unsafe_ptr()
->>>>>>> 6956e67b
 
     @always_inline
     fn _realloc_without_sbo(inout self, new_capacity: Int):
