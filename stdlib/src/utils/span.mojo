# ===----------------------------------------------------------------------=== #
# Copyright (c) 2024, Modular Inc. All rights reserved.
#
# Licensed under the Apache License v2.0 with LLVM Exceptions:
# https://llvm.org/LICENSE.txt
#
# Unless required by applicable law or agreed to in writing, software
# distributed under the License is distributed on an "AS IS" BASIS,
# WITHOUT WARRANTIES OR CONDITIONS OF ANY KIND, either express or implied.
# See the License for the specific language governing permissions and
# limitations under the License.
# ===----------------------------------------------------------------------=== #

"""Implements the Span type.

You can import these APIs from the `utils.span` module. For example:

```mojo
from utils import Span
```
"""

from . import InlineArray
from collections.list import ComparableCollectionElement
from sys.intrinsics import _type_is_eq


@value
struct _SpanIter[
    is_mutable: Bool, //,
    T: CollectionElement,
    lifetime: AnyLifetime[is_mutable].type,
    forward: Bool = True,
]:
    """Iterator for Span.

    Parameters:
        is_mutable: Whether the reference to the span is mutable.
        T: The type of the elements in the span.
        lifetime: The lifetime of the Span.
        forward: The iteration direction. `False` is backwards.
    """

    var index: Int
    var src: Span[T, lifetime]

    @always_inline
    fn __iter__(self) -> Self:
        return self

    @always_inline
    fn __next__(
        inout self,
    ) -> Reference[T, lifetime]:
        @parameter
        if forward:
            self.index += 1
            return self.src[self.index - 1]
        else:
            self.index -= 1
            return self.src[self.index]

    @always_inline
    fn __len__(self) -> Int:
        @parameter
        if forward:
            return len(self.src) - self.index
        else:
            return self.index


@value
struct Span[
    is_mutable: Bool, //,
    T: CollectionElement,
    lifetime: AnyLifetime[is_mutable].type,
](CollectionElementNew):
    """A non owning view of contiguous data.

    Parameters:
        is_mutable: Whether the span is mutable.
        T: The type of the elements in the span.
        lifetime: The lifetime of the Span.
    """

    # Field
    var _data: UnsafePointer[T]
    var _len: Int

    # ===------------------------------------------------------------------===#
    # Life cycle methods
    # ===------------------------------------------------------------------===#

    @always_inline
    fn __init__(inout self, *, unsafe_ptr: UnsafePointer[T], len: Int):
        """Unsafe construction from a pointer and length.

        Args:
            unsafe_ptr: The underlying pointer of the span.
            len: The length of the view.
        """
        self._data = unsafe_ptr
        self._len = len

    @always_inline
<<<<<<< HEAD
    fn __init__[
        small_buffer_size: Int
    ](
        inout self,
        list: Reference[List[T, small_buffer_size], is_mutable, lifetime],
    ):
=======
    fn __init__(inout self, *, other: Self):
        """Explicitly construct a deep copy of the provided Span.

        Args:
            other: The Span to copy.
        """
        self._data = other._data
        self._len = other._len

    @always_inline
    fn __init__(inout self, ref [lifetime]list: List[T]):
>>>>>>> ddaa1d0a
        """Construct a Span from a List.

        Parameters:
            small_buffer_size: The size of the small buffer in the list.

        Args:
            list: The list to which the span refers.
        """
        self._data = list.data
        self._len = len(list)

    @always_inline
    fn __init__[
        T2: CollectionElementNew, size: Int
    ](inout self, ref [lifetime]array: InlineArray[T2, size]):
        """Construct a Span from an InlineArray.

        Parameters:
            T2: The type of the elements in the span.
            size: The size of the InlineArray.

        Args:
            array: The array to which the span refers.
        """

        constrained[_type_is_eq[T, T2](), "array element is not Span.T"]()

        self._data = UnsafePointer.address_of(array).bitcast[T]()
        self._len = size

    # ===------------------------------------------------------------------===#
    # Operator dunders
    # ===------------------------------------------------------------------===#

    @always_inline
    fn __getitem__(self, idx: Int) -> ref [lifetime] T:
        """Get a reference to an element in the span.

        Args:
            idx: The index of the value to return.

        Returns:
            An element reference.
        """
        # TODO: Simplify this with a UInt type.
        debug_assert(
            -self._len <= int(idx) < self._len, "index must be within bounds"
        )

        var offset = idx
        if offset < 0:
            offset += len(self)
        return self._data[offset]

    @always_inline
    fn __getitem__(self, slc: Slice) -> Self:
        """Get a new span from a slice of the current span.

        Args:
            slc: The slice specifying the range of the new subslice.

        Returns:
            A new span that points to the same data as the current span.
        """
        var start: Int
        var end: Int
        var step: Int
        start, end, step = slc.indices(len(self))
        debug_assert(
            step == 1, "Slice must be within bounds and step must be 1"
        )
        var res = Self(
            unsafe_ptr=(self._data + start),
            len=len(range(start, end, step)),
        )

        return res

    @always_inline
    fn __iter__(self) -> _SpanIter[T, lifetime]:
        """Get an iterator over the elements of the span.

        Returns:
            An iterator over the elements of the span.
        """
        return _SpanIter(0, self)

    # ===------------------------------------------------------------------===#
    # Trait implementations
    # ===------------------------------------------------------------------===#

    @always_inline
    fn __len__(self) -> Int:
        """Returns the length of the span. This is a known constant value.

        Returns:
            The size of the span.
        """
        return self._len

    # ===------------------------------------------------------------------===#
    # Methods
    # ===------------------------------------------------------------------===#

    fn unsafe_ptr(self) -> UnsafePointer[T]:
        """
        Gets a pointer to the first element of this slice.

        Returns:
            A pointer pointing at the first element of this slice.
        """

        return self._data

    @always_inline
    fn copy_from[
        lifetime: MutableLifetime,
    ](self: Span[T, lifetime], other: Span[T, _]):
        """
        Performs an element wise copy from all elements of `other` into all elements of `self`.

        Parameters:
            lifetime: The inferred mutable lifetime of the data within the Span.

        Args:
            other: The Span to copy all elements from.
        """
        debug_assert(len(self) == len(other), "Spans must be of equal length")
        for i in range(len(self)):
            self[i] = other[i]

    fn __bool__(self) -> Bool:
        """Check if a span is non-empty.

        Returns:
           True if a span is non-empty, False otherwise.
        """
        return len(self) > 0

    fn __eq__[
        T2: ComparableCollectionElement
    ](ref [_]self: Span[T2, lifetime], ref [_]rhs: Span[T]) -> Bool:
        """Verify if span is equal to another span.

        Parameters:
            T2: The type of the elements in the span. Must implement the
              traits `EqualityComparable` and `CollectionElement`.

        Args:
            rhs: The span to compare against.

        Returns:
            True if the spans are equal in length and contain the same elements, False otherwise.
        """
        constrained[_type_is_eq[T, T2](), "T must be equal to T2"]()
        # both empty
        if not self and not rhs:
            return True
        if len(self) != len(rhs):
            return False
        # same pointer and length, so equal
        if self.unsafe_ptr().bitcast[T]() == rhs.unsafe_ptr():
            return True
        for i in range(len(self)):
            if self[i] != rhs.unsafe_ptr().bitcast[T2]()[i]:
                return False
        return True

    @always_inline
    fn __ne__[
        T2: ComparableCollectionElement
    ](ref [_]self: Span[T2, lifetime], ref [_]rhs: Span[T]) -> Bool:
        """Verify if span is not equal to another span.

        Parameters:
            T2: The type of the elements in the span. Must implement the
                traits `EqualityComparable` and `CollectionElement`.

        Args:
            rhs: The span to compare against.

        Returns:
            True if the spans are not equal in length or contents, False otherwise.
        """
        constrained[_type_is_eq[T, T2](), "T must be equal to T2"]()
        return not self == rhs<|MERGE_RESOLUTION|>--- conflicted
+++ resolved
@@ -103,14 +103,6 @@
         self._len = len
 
     @always_inline
-<<<<<<< HEAD
-    fn __init__[
-        small_buffer_size: Int
-    ](
-        inout self,
-        list: Reference[List[T, small_buffer_size], is_mutable, lifetime],
-    ):
-=======
     fn __init__(inout self, *, other: Self):
         """Explicitly construct a deep copy of the provided Span.
 
@@ -121,8 +113,7 @@
         self._len = other._len
 
     @always_inline
-    fn __init__(inout self, ref [lifetime]list: List[T]):
->>>>>>> ddaa1d0a
+    fn __init__(inout self, ref [lifetime]list: List[T, _]):
         """Construct a Span from a List.
 
         Parameters:
