# ===----------------------------------------------------------------------=== #
# Copyright (c) 2024, Modular Inc. All rights reserved.
#
# Licensed under the Apache License v2.0 with LLVM Exceptions:
# https://llvm.org/LICENSE.txt
#
# Unless required by applicable law or agreed to in writing, software
# distributed under the License is distributed on an "AS IS" BASIS,
# WITHOUT WARRANTIES OR CONDITIONS OF ANY KIND, either express or implied.
# See the License for the specific language governing permissions and
# limitations under the License.
# ===----------------------------------------------------------------------=== #
"""Implements PythonObject.

You can import these APIs from the `python` package. For example:

```mojo
from python import PythonObject
```
"""

from sys.intrinsics import _type_is_eq

from utils import StringRef

from ._cpython import CPython, PyObjectPtr
from .python import Python, _get_global_python_itf


struct _PyIter(Sized):
    """A Python iterator."""

    var iterator: PythonObject
    """The iterator object that stores location."""
    var preparedNextItem: PythonObject
    """The next item to vend or zero if there are no items."""
    var isDone: Bool
    """Stores True if the iterator is pointing to the last item."""

    fn __copyinit__(inout self, existing: Self):
        """Copy another iterator.

        Args:
            existing: Initialized _PyIter instance.
        """
        self.iterator = existing.iterator
        self.preparedNextItem = existing.preparedNextItem
        self.isDone = existing.isDone

    fn __init__(inout self, iter: PythonObject):
        """Initialize an iterator.

        Args:
            iter: A Python iterator instance.
        """
        var cpython = _get_global_python_itf().cpython()
        self.iterator = iter
        var maybeNextItem = cpython.PyIter_Next(self.iterator.py_object)
        if maybeNextItem.is_null():
            self.isDone = True
            self.preparedNextItem = PythonObject(PyObjectPtr())
        else:
            self.preparedNextItem = PythonObject(maybeNextItem)
            self.isDone = False

    fn __init__(inout self):
        """Initialize an empty iterator."""
        self.iterator = PythonObject(PyObjectPtr())
        self.isDone = True
        self.preparedNextItem = PythonObject(PyObjectPtr())

    fn __next__(inout self: _PyIter) -> PythonObject:
        """Return the next item and update to point to subsequent item.

        Returns:
            The next item in the traversable object that this iterator
            points to.
        """
        if not self.iterator:
            return self.iterator
        var cpython = _get_global_python_itf().cpython()
        var current = self.preparedNextItem
        var maybeNextItem = cpython.PyIter_Next(self.iterator.py_object)
        if maybeNextItem.is_null():
            self.isDone = True
        else:
            self.preparedNextItem = PythonObject(maybeNextItem)
        return current

    fn __len__(self) -> Int:
        """Return zero to halt iteration.

        Returns:
            0 if the traversal is complete and 1 otherwise.
        """
        if self.isDone:
            return 0
        else:
            return 1


@register_passable
struct PythonObject(
    ImplicitlyBoolable,
    Indexer,
    Intable,
    KeyElement,
    SizedRaising,
    Stringable,
    Formattable,
):
    """A Python object."""

    var py_object: PyObjectPtr
    """A pointer to the underlying Python object."""

    fn __init__(inout self):
        """Initialize the object with a `None` value."""
        self.__init__(None)

    fn __init__(inout self, *, other: Self):
        """Copy the object.

        Args:
            other: The value to copy.
        """
        self = other

    fn __init__(inout self, ptr: PyObjectPtr):
        """Initialize the object with a `PyObjectPtr` value.

        Ownership of the reference will be assumed by `PythonObject`.

        Args:
            ptr: The `PyObjectPtr` to take ownership of.
        """
        self.py_object = ptr

    # TODO(MSTDL-715):
    #   This initializer should not be necessary, we should need
    #   only the initilaizer from a `NoneType`.
    fn __init__(inout self, none: NoneType._mlir_type):
        """Initialize a none value object from a `None` literal.

        Args:
            none: None.
        """
        self = Self(none=NoneType(none))

    fn __init__(inout self, none: NoneType):
        """Initialize a none value object from a `None` literal.

        Args:
            none: None.
        """
        var cpython = _get_global_python_itf().cpython()
        self.py_object = cpython.Py_None()
        cpython.Py_IncRef(self.py_object)

    fn __init__(inout self, integer: Int):
        """Initialize the object with an integer value.

        Args:
            integer: The integer value.
        """
        var cpython = _get_global_python_itf().cpython()
        self.py_object = cpython.toPython(integer)

    fn __init__(inout self, float: Float64):
        """Initialize the object with an floating-point value.

        Args:
            float: The float value.
        """
        var cpython = _get_global_python_itf().cpython()
        self.py_object = cpython.PyFloat_FromDouble(float)

    fn __init__[dt: DType](inout self, value: SIMD[dt, 1]):
        """Initialize the object with a generic scalar value. If the scalar
        value type is bool, it is converted to a boolean. Otherwise, it is
        converted to the appropriate integer or floating point type.

        Parameters:
            dt: The scalar value type.

        Args:
            value: The scalar value.
        """
        var cpython = _get_global_python_itf().cpython()

        @parameter
        if dt == DType.bool:
            self.py_object = cpython.toPython(value.__bool__())
        elif dt.is_integral():
            var int_val = value.cast[DType.index]().value
            self.py_object = cpython.toPython(int_val)
        else:
            var fp_val = value.cast[DType.float64]()
            self.py_object = cpython.PyFloat_FromDouble(fp_val)

    fn __init__(inout self, value: Bool):
        """Initialize the object from a bool.

        Args:
            value: The boolean value.
        """
        var cpython = _get_global_python_itf().cpython()
        self.py_object = cpython.toPython(value)

    fn __init__(inout self, value: StringLiteral):
        """Initialize the object from a string literal.

        Args:
            value: The string value.
        """
        self = PythonObject(str(value))

    fn __init__(inout self, strref: StringRef):
        """Initialize the object from a string reference.

        Args:
            strref: The string reference.
        """
        var cpython = _get_global_python_itf().cpython()
        self.py_object = cpython.toPython(strref)

    fn __init__(inout self, string: String):
        """Initialize the object from a string.

        Args:
            string: The string value.
        """
        var cpython = _get_global_python_itf().cpython()
        self.py_object = cpython.toPython(string._strref_dangerous())
        string._strref_keepalive()

    fn __init__[*Ts: Movable](inout self, value: ListLiteral[Ts]):
        """Initialize the object from a list literal.

        Parameters:
            Ts: The list element types.

        Args:
            value: The list value.
        """
        var cpython = _get_global_python_itf().cpython()
        self.py_object = cpython.PyList_New(len(value))

        @parameter
        for i in range(len(VariadicList(Ts))):
            # We need to rebind the element to one we know how to convert from.
            # FIXME: This doesn't handle implicit conversions or nested lists.
            alias T = Ts[i]

            var obj: PythonObject

            @parameter
            if _type_is_eq[T, Int]():
                obj = PythonObject(value.get[i, Int]())
            elif _type_is_eq[T, Float64]():
                obj = PythonObject(value.get[i, Float64]())
            elif _type_is_eq[T, Bool]():
                obj = PythonObject(value.get[i, Bool]())
            elif _type_is_eq[T, StringRef]():
                obj = PythonObject(value.get[i, StringRef]())
            elif _type_is_eq[T, StringLiteral]():
                obj = PythonObject(value.get[i, StringLiteral]())
            else:
                obj = PythonObject(0)
                constrained[
                    False, "cannot convert nested list element to object"
                ]()
            cpython.Py_IncRef(obj.py_object)
            _ = cpython.PyList_SetItem(self.py_object, i, obj.py_object)

    fn __init__[*Ts: Movable](inout self, value: Tuple[Ts]):
        """Initialize the object from a tuple literal.

        Parameters:
            Ts: The tuple element types.

        Args:
            value: The tuple value.
        """
        var cpython = _get_global_python_itf().cpython()
        alias length = len(VariadicList(Ts))
        self.py_object = cpython.PyTuple_New(length)

        @parameter
        for i in range(length):
            # We need to rebind the element to one we know how to convert from.
            # FIXME: This doesn't handle implicit conversions or nested lists.
            alias T = Ts[i]

            var obj: PythonObject

            @parameter
            if _type_is_eq[T, Int]():
                obj = PythonObject(value.get[i, Int]())
            elif _type_is_eq[T, Float64]():
                obj = PythonObject(value.get[i, Float64]())
            elif _type_is_eq[T, Bool]():
                obj = PythonObject(value.get[i, Bool]())
            elif _type_is_eq[T, StringRef]():
                obj = PythonObject(value.get[i, StringRef]())
            elif _type_is_eq[T, StringLiteral]():
                obj = PythonObject(value.get[i, StringLiteral]())
            else:
                obj = PythonObject(0)
                constrained[
                    False, "cannot convert nested list element to object"
                ]()
            cpython.Py_IncRef(obj.py_object)
            _ = cpython.PyTuple_SetItem(self.py_object, i, obj.py_object)

<<<<<<< HEAD
    # TODO: re-enable when this is possible
=======
>>>>>>> e3263242
    # fn __init__(inout self, value: Dict[Self, Self]):
    #    """Initialize the object from a dictionary of PythonObjects.
    #
    #    Args:
    #        value: The dictionary value.
    #    """
    #    var cpython = _get_global_python_itf().cpython()
    #    self.py_object = cpython.PyDict_New()
    #    for entry in value.items():
    #        var result = cpython.PyDict_SetItem(
    #            self.py_object, entry[].key.py_object, entry[].value.py_object
    #        )

    fn __copyinit__(inout self, existing: Self):
        """Copy the object.

        This increments the underlying refcount of the existing object.

        Args:
            existing: The value to copy.
        """
        self.py_object = existing.py_object
        var cpython = _get_global_python_itf().cpython()
        cpython.Py_IncRef(self.py_object)

    fn __iter__(self) raises -> _PyIter:
        """Iterate over the object.

        Returns:
            An iterator object.

        Raises:
            If the object is not iterable.
        """
        var cpython = _get_global_python_itf().cpython()
        var iter = cpython.PyObject_GetIter(self.py_object)
        Python.throw_python_exception_if_error_state(cpython)
        return _PyIter(PythonObject(iter))

    fn __del__(owned self):
        """Destroy the object.

        This decrements the underlying refcount of the pointed-to object.
        """
        var cpython = _get_global_python_itf().cpython()
        if not self.py_object.is_null():
            cpython.Py_DecRef(self.py_object)
        self.py_object = PyObjectPtr()

    fn __getattr__(self, name: StringLiteral) raises -> PythonObject:
        """Return the value of the object attribute with the given name.

        Args:
            name: The name of the object attribute to return.

        Returns:
            The value of the object attribute with the given name.
        """
        var cpython = _get_global_python_itf().cpython()
        var result = cpython.PyObject_GetAttrString(self.py_object, name)
        Python.throw_python_exception_if_error_state(cpython)
        if result.is_null():
            raise Error("Attribute is not found.")
        return PythonObject(result)

    fn __setattr__(self, name: StringLiteral, newValue: PythonObject) raises:
        """Set the given value for the object attribute with the given name.

        Args:
            name: The name of the object attribute to set.
            newValue: The new value to be set for that attribute.
        """
        return self._setattr(name, newValue.py_object)

    fn _setattr(self, name: StringLiteral, newValue: PyObjectPtr) raises:
        var cpython = _get_global_python_itf().cpython()
        var result = cpython.PyObject_SetAttrString(
            self.py_object, name, newValue
        )
        Python.throw_python_exception_if_error_state(cpython)
        if result < 0:
            raise Error("Attribute is not found or could not be set.")

    fn __bool__(self) -> Bool:
        """Evaluate the boolean value of the object.

        Returns:
            Whether the object evaluates as true.
        """
        var cpython = _get_global_python_itf().cpython()
        return cpython.PyObject_IsTrue(self.py_object) == 1

    @always_inline
    fn __as_bool__(self) -> Bool:
        """Evaluate the boolean value of the object.

        Returns:
            Whether the object evaluates as true.
        """
        return self.__bool__()

    fn __is__(self, other: PythonObject) -> Bool:
        """Test if the PythonObject is the `other` PythonObject, the same as `x is y` in
        Python.

        Args:
            other: The right-hand-side value in the comparison.

        Returns:
            True if they are the same object and False otherwise.
        """
        var cpython = _get_global_python_itf().cpython()
        return cpython.Py_Is(self.py_object, other.py_object)

    fn __isnot__(self, other: PythonObject) -> Bool:
        """Test if the PythonObject is not the `other` PythonObject, the same as `x is not y` in
        Python.

        Args:
            other: The right-hand-side value in the comparison.

        Returns:
            True if they are not the same object and False otherwise.
        """
        return not (self is other)

    fn __len__(self) raises -> Int:
        """Returns the length of the object.

        Returns:
            The length of the object.
        """
        var cpython = _get_global_python_itf().cpython()
        var result = cpython.PyObject_Length(self.py_object)
        if result == -1:
            # TODO: Improve error message so we say
            # "object of type 'int' has no len()" function to match Python
            raise Error("object has no len()")
        return result

    fn __hash__(self) -> Int:
        """Returns the length of the object.

        Returns:
            The length of the object.
        """
        var cpython = _get_global_python_itf().cpython()
        var result = cpython.PyObject_Length(self.py_object)
        # TODO: make this function raise when we can raise parametrically.
        debug_assert(result != -1, "object is not hashable")
        return result

    fn __getitem__(self, *args: PythonObject) raises -> PythonObject:
        """Return the value for the given key or keys.

        Args:
            args: The key or keys to access on this object.

        Returns:
            The value corresponding to the given key for this object.
        """
        var size = len(args)
        var cpython = _get_global_python_itf().cpython()
        var tuple_obj = cpython.PyTuple_New(size)
        for i in range(size):
            var arg_value = args[i].py_object
            cpython.Py_IncRef(arg_value)
            var result = cpython.PyTuple_SetItem(tuple_obj, i, arg_value)
            if result != 0:
                raise Error("internal error: PyTuple_SetItem failed")

        var callable_obj = cpython.PyObject_GetAttrString(
            self.py_object, "__getitem__"
        )
        var result = cpython.PyObject_CallObject(callable_obj, tuple_obj)
        cpython.Py_DecRef(callable_obj)
        cpython.Py_DecRef(tuple_obj)
        Python.throw_python_exception_if_error_state(cpython)
        return PythonObject(result)

    fn __setitem__(inout self, *args: PythonObject, value: PythonObject) raises:
        """Set the value with the given key or keys.

        Args:
            args: The key or keys to set on this object.
            value: The value to set.
        """
        var size = len(args)

        var cpython = _get_global_python_itf().cpython()
        var tuple_obj = cpython.PyTuple_New(size + 1)
        for i in range(size):
            var arg_value = args[i].py_object
            cpython.Py_IncRef(arg_value)
            var result = cpython.PyTuple_SetItem(tuple_obj, i, arg_value)
            if result != 0:
                raise Error("internal error: PyTuple_SetItem failed")

        cpython.Py_IncRef(value.py_object)
        var result2 = cpython.PyTuple_SetItem(tuple_obj, size, value.py_object)
        if result2 != 0:
            raise Error("internal error: PyTuple_SetItem failed")

        var callable_obj = cpython.PyObject_GetAttrString(
            self.py_object, "__setitem__"
        )
        var result = cpython.PyObject_CallObject(callable_obj, tuple_obj)
        cpython.Py_DecRef(callable_obj)
        cpython.Py_DecRef(tuple_obj)
        Python.throw_python_exception_if_error_state(cpython)

    fn _call_zero_arg_method(
        self, method_name: StringRef
    ) raises -> PythonObject:
        var cpython = _get_global_python_itf().cpython()
        var tuple_obj = cpython.PyTuple_New(0)
        var callable_obj = cpython.PyObject_GetAttrString(
            self.py_object, method_name
        )
        if callable_obj.is_null():
            raise Error("internal error: PyObject_GetAttrString failed")
        var result = cpython.PyObject_CallObject(callable_obj, tuple_obj)
        cpython.Py_DecRef(tuple_obj)
        cpython.Py_DecRef(callable_obj)
        return PythonObject(result)

    fn _call_single_arg_method(
        self, method_name: StringRef, rhs: PythonObject
    ) raises -> PythonObject:
        var cpython = _get_global_python_itf().cpython()
        var tuple_obj = cpython.PyTuple_New(1)
        var result = cpython.PyTuple_SetItem(tuple_obj, 0, rhs.py_object)
        if result != 0:
            raise Error("internal error: PyTuple_SetItem failed")
        cpython.Py_IncRef(rhs.py_object)
        var callable_obj = cpython.PyObject_GetAttrString(
            self.py_object, method_name
        )
        if callable_obj.is_null():
            raise Error("internal error: PyObject_GetAttrString failed")
        var result_obj = cpython.PyObject_CallObject(callable_obj, tuple_obj)
        cpython.Py_DecRef(tuple_obj)
        cpython.Py_DecRef(callable_obj)
        return PythonObject(result_obj)

    fn _call_single_arg_inplace_method(
        inout self, method_name: StringRef, rhs: PythonObject
    ) raises:
        var cpython = _get_global_python_itf().cpython()
        var tuple_obj = cpython.PyTuple_New(1)
        var result = cpython.PyTuple_SetItem(tuple_obj, 0, rhs.py_object)
        if result != 0:
            raise Error("internal error: PyTuple_SetItem failed")

        cpython.Py_IncRef(rhs.py_object)
        var callable_obj = cpython.PyObject_GetAttrString(
            self.py_object, method_name
        )
        if callable_obj.is_null():
            raise Error("internal error: PyObject_GetAttrString failed")

        # Destroy previously stored pyobject
        if not self.py_object.is_null():
            cpython.Py_DecRef(self.py_object)

        self.py_object = cpython.PyObject_CallObject(callable_obj, tuple_obj)
        cpython.Py_DecRef(tuple_obj)
        cpython.Py_DecRef(callable_obj)

    fn __mul__(self, rhs: PythonObject) raises -> PythonObject:
        """Multiplication.

        Calls the underlying object's `__mul__` method.

        Args:
            rhs: Right hand value.

        Returns:
            The product.
        """
        return self._call_single_arg_method("__mul__", rhs)

    fn __rmul__(self, lhs: PythonObject) raises -> PythonObject:
        """Reverse multiplication.

        Calls the underlying object's `__rmul__` method.

        Args:
            lhs: The left-hand-side value that is multiplied by this object.

        Returns:
            The product of the multiplication.
        """
        return self._call_single_arg_method("__rmul__", lhs)

    fn __imul__(inout self, rhs: PythonObject) raises:
        """In-place multiplication.

        Calls the underlying object's `__imul__` method.

        Args:
            rhs: The right-hand-side value by which this object is multiplied.
        """
        return self._call_single_arg_inplace_method("__mul__", rhs)

    fn __add__(self, rhs: PythonObject) raises -> PythonObject:
        """Addition and concatenation.

        Calls the underlying object's `__add__` method.

        Args:
            rhs: Right hand value.

        Returns:
            The sum or concatenated values.
        """
        return self._call_single_arg_method("__add__", rhs)

    fn __radd__(self, lhs: PythonObject) raises -> PythonObject:
        """Reverse addition and concatenation.

        Calls the underlying object's `__radd__` method.

        Args:
            lhs: The left-hand-side value to which this object is added or
                 concatenated.

        Returns:
            The sum.
        """
        return self._call_single_arg_method("__radd__", lhs)

    fn __iadd__(inout self, rhs: PythonObject) raises:
        """Immediate addition and concatenation.

        Args:
            rhs: The right-hand-side value that is added to this object.
        """
        return self._call_single_arg_inplace_method("__add__", rhs)

    fn __sub__(self, rhs: PythonObject) raises -> PythonObject:
        """Subtraction.

        Calls the underlying object's `__sub__` method.

        Args:
            rhs: Right hand value.

        Returns:
            The difference.
        """
        return self._call_single_arg_method("__sub__", rhs)

    fn __rsub__(self, lhs: PythonObject) raises -> PythonObject:
        """Reverse subtraction.

        Calls the underlying object's `__rsub__` method.

        Args:
            lhs: The left-hand-side value from which this object is subtracted.

        Returns:
            The result of subtracting this from the given value.
        """
        return self._call_single_arg_method("__rsub__", lhs)

    fn __isub__(inout self, rhs: PythonObject) raises:
        """Immediate subtraction.

        Args:
            rhs: The right-hand-side value that is subtracted from this object.
        """
        return self._call_single_arg_inplace_method("__sub__", rhs)

    fn __floordiv__(self, rhs: PythonObject) raises -> PythonObject:
        """Return the division of self and rhs rounded down to the nearest
        integer.

        Calls the underlying object's `__floordiv__` method.

        Args:
            rhs: The right-hand-side value by which this object is divided.

        Returns:
            The result of dividing this by the right-hand-side value, modulo any
            remainder.
        """
        return self._call_single_arg_method("__floordiv__", rhs)

    fn __rfloordiv__(self, lhs: PythonObject) raises -> PythonObject:
        """Reverse floor division.

        Calls the underlying object's `__rfloordiv__` method.

        Args:
            lhs: The left-hand-side value that is divided by this object.

        Returns:
            The result of dividing the given value by this, modulo any
            remainder.
        """
        return self._call_single_arg_method("__rfloordiv__", lhs)

    fn __ifloordiv__(inout self, rhs: PythonObject) raises:
        """Immediate floor division.

        Args:
            rhs: The value by which this object is divided.
        """
        return self._call_single_arg_inplace_method("__floordiv__", rhs)

    fn __truediv__(self, rhs: PythonObject) raises -> PythonObject:
        """Division.

        Calls the underlying object's `__truediv__` method.

        Args:
            rhs: The right-hand-side value by which this object is divided.

        Returns:
            The result of dividing the right-hand-side value by this.
        """
        return self._call_single_arg_method("__truediv__", rhs)

    fn __rtruediv__(self, lhs: PythonObject) raises -> PythonObject:
        """Reverse division.

        Calls the underlying object's `__rtruediv__` method.

        Args:
            lhs: The left-hand-side value that is divided by this object.

        Returns:
            The result of dividing the given value by this.
        """
        return self._call_single_arg_method("__rtruediv__", lhs)

    fn __itruediv__(inout self, rhs: PythonObject) raises:
        """Immediate division.

        Args:
            rhs: The value by which this object is divided.
        """
        return self._call_single_arg_inplace_method("__truediv__", rhs)

    fn __mod__(self, rhs: PythonObject) raises -> PythonObject:
        """Return the remainder of self divided by rhs.

        Calls the underlying object's `__mod__` method.

        Args:
            rhs: The value to divide on.

        Returns:
            The remainder of dividing self by rhs.
        """
        return self._call_single_arg_method("__mod__", rhs)

    fn __rmod__(self, lhs: PythonObject) raises -> PythonObject:
        """Reverse modulo.

        Calls the underlying object's `__rmod__` method.

        Args:
            lhs: The left-hand-side value that is divided by this object.

        Returns:
            The remainder from dividing the given value by this.
        """
        return self._call_single_arg_method("__rmod__", lhs)

    fn __imod__(inout self, rhs: PythonObject) raises:
        """Immediate modulo.

        Args:
            rhs: The right-hand-side value that is used to divide this object.
        """
        return self._call_single_arg_inplace_method("__mod__", rhs)

    fn __xor__(self, rhs: PythonObject) raises -> PythonObject:
        """Exclusive OR.

        Args:
            rhs: The right-hand-side value with which this object is exclusive
                 OR'ed.

        Returns:
            The exclusive OR result of this and the given value.
        """
        return self._call_single_arg_method("__xor__", rhs)

    fn __rxor__(self, lhs: PythonObject) raises -> PythonObject:
        """Reverse exclusive OR.

        Args:
            lhs: The left-hand-side value that is exclusive OR'ed with this
                 object.

        Returns:
            The exclusive OR result of the given value and this.
        """
        return self._call_single_arg_method("__rxor__", lhs)

    fn __ixor__(inout self, rhs: PythonObject) raises:
        """Immediate exclusive OR.

        Args:
            rhs: The right-hand-side value with which this object is
                 exclusive OR'ed.
        """
        return self._call_single_arg_inplace_method("__xor__", rhs)

    fn __or__(self, rhs: PythonObject) raises -> PythonObject:
        """Bitwise OR.

        Args:
            rhs: The right-hand-side value with which this object is bitwise
                 OR'ed.

        Returns:
            The bitwise OR result of this and the given value.
        """
        return self._call_single_arg_method("__or__", rhs)

    fn __ror__(self, lhs: PythonObject) raises -> PythonObject:
        """Reverse bitwise OR.

        Args:
            lhs: The left-hand-side value that is bitwise OR'ed with this
                 object.

        Returns:
            The bitwise OR result of the given value and this.
        """
        return self._call_single_arg_method("__ror__", lhs)

    fn __ior__(inout self, rhs: PythonObject) raises:
        """Immediate bitwise OR.

        Args:
            rhs: The right-hand-side value with which this object is bitwise
                 OR'ed.
        """
        return self._call_single_arg_inplace_method("__or__", rhs)

    fn __and__(self, rhs: PythonObject) raises -> PythonObject:
        """Bitwise AND.

        Args:
            rhs: The right-hand-side value with which this object is bitwise
                 AND'ed.

        Returns:
            The bitwise AND result of this and the given value.
        """
        return self._call_single_arg_method("__and__", rhs)

    fn __rand__(self, lhs: PythonObject) raises -> PythonObject:
        """Reverse bitwise and.

        Args:
            lhs: The left-hand-side value that is bitwise AND'ed with this
                 object.

        Returns:
            The bitwise AND result of the given value and this.
        """
        return self._call_single_arg_method("__rand__", lhs)

    fn __iand__(inout self, rhs: PythonObject) raises:
        """Immediate bitwise AND.

        Args:
            rhs: The right-hand-side value with which this object is bitwise
                 AND'ed.
        """
        return self._call_single_arg_inplace_method("__and__", rhs)

    fn __rshift__(self, rhs: PythonObject) raises -> PythonObject:
        """Bitwise right shift.

        Args:
            rhs: The right-hand-side value by which this object is bitwise
                 shifted to the right.

        Returns:
            This value, shifted right by the given value.
        """
        return self._call_single_arg_method("__rshift__", rhs)

    fn __rrshift__(self, lhs: PythonObject) raises -> PythonObject:
        """Reverse bitwise right shift.

        Args:
            lhs: The left-hand-side value that is bitwise shifted to the right
                 by this object.

        Returns:
            The given value, shifted right by this.
        """
        return self._call_single_arg_method("__rrshift__", lhs)

    fn __irshift__(inout self, rhs: PythonObject) raises:
        """Immediate bitwise right shift.

        Args:
            rhs: The right-hand-side value by which this object is bitwise
                 shifted to the right.
        """
        return self._call_single_arg_inplace_method("__rshift__", rhs)

    fn __lshift__(self, rhs: PythonObject) raises -> PythonObject:
        """Bitwise left shift.

        Args:
            rhs: The right-hand-side value by which this object is bitwise
                 shifted to the left.

        Returns:
            This value, shifted left by the given value.
        """
        return self._call_single_arg_method("__lshift__", rhs)

    fn __rlshift__(self, lhs: PythonObject) raises -> PythonObject:
        """Reverse bitwise left shift.

        Args:
            lhs: The left-hand-side value that is bitwise shifted to the left
                 by this object.

        Returns:
            The given value, shifted left by this.
        """
        return self._call_single_arg_method("__rlshift__", lhs)

    fn __ilshift__(inout self, rhs: PythonObject) raises:
        """Immediate bitwise left shift.

        Args:
            rhs: The right-hand-side value by which this object is bitwise
                 shifted to the left.
        """
        return self._call_single_arg_inplace_method("__lshift__", rhs)

    fn __pow__(self, exp: PythonObject) raises -> PythonObject:
        """Raises this object to the power of the given value.

        Args:
            exp: The exponent.

        Returns:
            The result of raising this by the given exponent.
        """
        return self._call_single_arg_method("__pow__", exp)

    fn __rpow__(self, lhs: PythonObject) raises -> PythonObject:
        """Reverse power of.

        Args:
            lhs: The number that is raised to the power of this object.

        Returns:
            The result of raising the given value by this exponent.
        """
        return self._call_single_arg_method("__rpow__", lhs)

    fn __ipow__(inout self, rhs: PythonObject) raises:
        """Immediate power of.

        Args:
            rhs: The exponent.
        """
        return self._call_single_arg_inplace_method("__pow__", rhs)

    fn __lt__(self, rhs: PythonObject) raises -> PythonObject:
        """Less than comparator. This lexicographically compares strings and
        lists.

        Args:
            rhs: Right hand value.

        Returns:
            True if the object is less than the right hard argument.
        """
        return self._call_single_arg_method("__lt__", rhs)

    fn __le__(self, rhs: PythonObject) raises -> PythonObject:
        """Less than or equal to comparator. This lexicographically compares
        strings and lists.

        Args:
            rhs: Right hand value.

        Returns:
            True if the object is less than or equal to the right hard argument.
        """
        return self._call_single_arg_method("__le__", rhs)

    fn __gt__(self, rhs: PythonObject) raises -> PythonObject:
        """Greater than comparator. This lexicographically compares the elements
        of strings and lists.

        Args:
            rhs: Right hand value.

        Returns:
            True if the left hand value is greater.
        """
        return self._call_single_arg_method("__gt__", rhs)

    fn __ge__(self, rhs: PythonObject) raises -> PythonObject:
        """Greater than or equal to comparator. This lexicographically compares
        the elements of strings and lists.

        Args:
            rhs: Right hand value.

        Returns:
            True if the left hand value is greater than or equal to the right
            hand value.
        """
        return self._call_single_arg_method("__ge__", rhs)

    fn __eq__(self, rhs: PythonObject) -> Bool:
        """Equality comparator. This compares the elements of strings and lists.

        Args:
            rhs: Right hand value.

        Returns:
            True if the objects are equal.
        """
        # TODO: make this function raise when we can raise parametrically.
        try:
            return self._call_single_arg_method("__eq__", rhs).__bool__()
        except e:
            debug_assert(False, "object doesn't implement __eq__")
            return False

    fn __ne__(self, rhs: PythonObject) -> Bool:
        """Inequality comparator. This compares the elements of strings and
        lists.

        Args:
            rhs: Right hand value.

        Returns:
            True if the objects are not equal.
        """
        # TODO: make this function raise when we can raise parametrically.
        try:
            return self._call_single_arg_method("__ne__", rhs).__bool__()
        except e:
            debug_assert(False, "object doesn't implement __eq__")
            return False

    fn __pos__(self) raises -> PythonObject:
        """Positive.

        Calls the underlying object's `__pos__` method.

        Returns:
            The result of prefixing this object with a `+` operator. For most
            numerical objects, this does nothing.
        """
        return self._call_zero_arg_method("__pos__")

    fn __neg__(self) raises -> PythonObject:
        """Negative.

        Calls the underlying object's `__neg__` method.

        Returns:
            The result of prefixing this object with a `-` operator. For most
            numerical objects, this returns the negative.
        """
        return self._call_zero_arg_method("__neg__")

    fn __invert__(self) raises -> PythonObject:
        """Inversion.

        Calls the underlying object's `__invert__` method.

        Returns:
            The logical inverse of this object: a bitwise representation where
            all bits are flipped, from zero to one, and from one to zero.
        """
        return self._call_zero_arg_method("__invert__")

    fn _get_ptr_as_int(self) -> Int:
        return self.py_object._get_ptr_as_int()

    # see https://github.com/python/cpython/blob/main/Objects/call.c
    # for decrement rules
    fn __call__(
        self, *args: PythonObject, **kwargs: PythonObject
    ) raises -> PythonObject:
        """Call the underlying object as if it were a function.

        Args:
            args: Positional arguments to the function.
            kwargs: Keyword arguments to the function.

        Raises:
            If the function cannot be called for any reason.

        Returns:
            The return value from the called object.
        """
        var cpython = _get_global_python_itf().cpython()

        var num_pos_args = len(args)
        var tuple_obj = cpython.PyTuple_New(num_pos_args)
        for i in range(num_pos_args):
            var arg_value = args[i].py_object
            cpython.Py_IncRef(arg_value)
            var result = cpython.PyTuple_SetItem(tuple_obj, i, arg_value)
            if result != 0:
                raise Error("internal error: PyTuple_SetItem failed")

        var dict_obj = cpython.PyDict_New()
        for entry in kwargs.items():
            var key = cpython.toPython(entry[].key._strref_dangerous())
            var result = cpython.PyDict_SetItem(
                dict_obj, key, entry[].value.py_object
            )
            if result != 0:
                raise Error("internal error: PyDict_SetItem failed")

        var callable_obj = self.py_object
        cpython.Py_IncRef(callable_obj)
        var result = cpython.PyObject_Call(callable_obj, tuple_obj, dict_obj)
        cpython.Py_DecRef(callable_obj)
        cpython.Py_DecRef(tuple_obj)
        cpython.Py_DecRef(dict_obj)
        Python.throw_python_exception_if_error_state(cpython)
        # Python always returns non null on success.
        # A void function returns the singleton None.
        # If the result is null, something went awry;
        # an exception should have been thrown above.
        if result.is_null():
            raise Error(
                "Call returned null value, indicating failure. Void functions"
                " return NoneType."
            )
        return PythonObject(result)

    fn to_float64(self) -> Float64:
        """Returns a float representation of the object.

        Returns:
            A floating point value that represents this object.
        """
        var cpython = _get_global_python_itf().cpython()
        return cpython.PyFloat_AsDouble(self.py_object.value)

    fn __index__(self) -> Int:
        """Returns an index representation of the object.

        Returns:
            An index value that represents this object.
        """
        return self.__int__()

    fn __int__(self) -> Int:
        """Returns an integral representation of the object.

        Returns:
            An integral value that represents this object.
        """
        var cpython = _get_global_python_itf().cpython()
        return cpython.PyLong_AsLong(self.py_object.value)

    fn unsafe_get_as_pointer[type: DType](self) -> DTypePointer[type]:
        """Convert a Python-owned and managed pointer into a Mojo pointer.

        Warning: converting from an integer to a pointer is unsafe! The
        compiler assumes the resulting pointer DOES NOT alias any Mojo-derived
        pointer. This is OK because the pointer originates from Python.

        Parameters:
            type: The desired DType of the pointer.

        Returns:
            A `DTypePointer` for the underlying Python data.
        """
        var tmp = int(self)
        var result = UnsafePointer.address_of(tmp).bitcast[
            DTypePointer[type]
        ]()[]
        _ = tmp
        return result

    fn __str__(self) -> String:
        """Returns a string representation of the object.

        Calls the underlying object's `__str__` method.

        Returns:
            A string that represents this object.
        """
        var cpython = _get_global_python_itf().cpython()
        var python_str: PythonObject = cpython.PyObject_Str(self.py_object)
        # copy the string
        var mojo_str = String(
            cpython.PyUnicode_AsUTF8AndSize(python_str.py_object)
        )
        # keep python object alive so the copy can occur
        _ = python_str
        return mojo_str

    fn format_to(self, inout writer: Formatter):
        """
        Formats this Python object to the provided formatter.

        Args:
            writer: The formatter to write to.
        """

        # TODO: Avoid this intermediate String allocation, if possible.
        writer.write(str(self))<|MERGE_RESOLUTION|>--- conflicted
+++ resolved
@@ -313,10 +313,6 @@
             cpython.Py_IncRef(obj.py_object)
             _ = cpython.PyTuple_SetItem(self.py_object, i, obj.py_object)
 
-<<<<<<< HEAD
-    # TODO: re-enable when this is possible
-=======
->>>>>>> e3263242
     # fn __init__(inout self, value: Dict[Self, Self]):
     #    """Initialize the object from a dictionary of PythonObjects.
     #
