--- conflicted
+++ resolved
@@ -235,17 +235,11 @@
         # if array[start - 1] == pivot_value, then everything in between will
         # be the same, so no need to recurse that interval
         # already have array[start - 1] <= array[start]
-<<<<<<< HEAD
         if start > 0 and not cmp_fn(
             type(other=array[start - 1]), type(other=array[start])
         ):
-            var pivot = start + _quicksort_partition_left[type, cmp_fn](
-                array + start, len
-=======
-        if start > 0 and not cmp_fn(array[start - 1], array[start]):
             var pivot = start + _quicksort_partition_left[cmp_fn](
                 Span[type, lifetime](unsafe_ptr=array + start, len=len)
->>>>>>> f9fa2cbb
             )
             if end > pivot + 2:
                 stack.append(pivot + 1)
