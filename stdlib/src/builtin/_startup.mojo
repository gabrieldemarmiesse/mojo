# ===----------------------------------------------------------------------=== #
# Copyright (c) 2024, Modular Inc. All rights reserved.
#
# Licensed under the Apache License v2.0 with LLVM Exceptions:
# https://llvm.org/LICENSE.txt
#
# Unless required by applicable law or agreed to in writing, software
# distributed under the License is distributed on an "AS IS" BASIS,
# WITHOUT WARRANTIES OR CONDITIONS OF ANY KIND, either express or implied.
# See the License for the specific language governing permissions and
# limitations under the License.
# ===----------------------------------------------------------------------=== #
"""Implements functionality to start a mojo execution."""

from sys import external_call


@always_inline
fn _get_global[
    name: StringLiteral,
    init_fn: fn (UnsafePointer[NoneType]) -> UnsafePointer[NoneType],
    destroy_fn: fn (UnsafePointer[NoneType]) -> None,
](
    payload: UnsafePointer[NoneType] = UnsafePointer[NoneType]()
) -> UnsafePointer[NoneType]:
    return external_call[
        "KGEN_CompilerRT_GetGlobalOrCreate", UnsafePointer[NoneType]
    ](StringRef(name), payload, init_fn, destroy_fn)


<<<<<<< HEAD
fn _init_global_runtime(ignored: Pointer[NoneType]) -> Pointer[NoneType]:
    """Initialize the global runtime. This is a singleton that handle the common
=======
fn _init_global_runtime(
    ignored: UnsafePointer[NoneType],
) -> UnsafePointer[NoneType]:
    """Intialize the global runtime. This is a singleton that handle the common
>>>>>>> 684efe5e
    case where the runtime has the same number of threads as the number of cores.
    """
    return external_call[
        "KGEN_CompilerRT_LLCL_CreateRuntime", UnsafePointer[NoneType]
    ](0)


fn _destroy_global_runtime(ptr: UnsafePointer[NoneType]):
    """Destroy the global runtime if ever used."""
    external_call["KGEN_CompilerRT_LLCL_DestroyRuntime", NoneType](ptr)


@always_inline
fn _get_current_or_global_runtime() -> UnsafePointer[NoneType]:
    """Returns the current runtime, or returns the Mojo singleton global
    runtime, creating it if it does not already exist. When Mojo is used within
    the Modular Execution Engine the current runtime will be that already
    constructed by the execution engine. If the user has already manually
    constructed a runtime and added tasks to it, the current runtime for those
    tasks will be that runtime. Otherwise, the singleton runtime is used, which
    is created with number of threads equal to the number of cores.
    """
    var current_runtime = external_call[
        "KGEN_CompilerRT_LLCL_GetCurrentRuntime", UnsafePointer[NoneType]
    ]()
    if current_runtime:
        return current_runtime
    return _get_global[
        "Runtime", _init_global_runtime, _destroy_global_runtime
    ]()


fn __wrap_and_execute_main[
    main_func: fn () -> None
](
    argc: Int32,
    argv: __mlir_type[`!kgen.pointer<!kgen.pointer<scalar<ui8>>>`],
) -> Int32:
    """Define a C-ABI compatible entry point for non-raising main function"""

    # Initialize the global runtime.
    _ = _get_current_or_global_runtime()

    # Initialize the mojo argv with those provided.
    external_call["KGEN_CompilerRT_SetArgV", NoneType](argc, argv)

    # Call into the user main function.
    main_func()

    # Delete any globals we have allocated.
    external_call["KGEN_CompilerRT_DestroyGlobals", NoneType]()

    # Return OK.
    return 0


fn __wrap_and_execute_raising_main[
    main_func: fn () raises -> None
](
    argc: Int32,
    argv: __mlir_type[`!kgen.pointer<!kgen.pointer<scalar<ui8>>>`],
) -> Int32:
    """Define a C-ABI compatible entry point for a raising main function"""

    # Initialize the global runtime.
    _ = _get_current_or_global_runtime()

    # Initialize the mojo argv with those provided.
    external_call["KGEN_CompilerRT_SetArgV", NoneType](argc, argv)

    # Call into the user main function.
    try:
        main_func()
    except e:
        print("Unhandled exception caught during execution:", e)
        return 1

    # Delete any globals we have allocated.
    external_call["KGEN_CompilerRT_DestroyGlobals", NoneType]()

    # Return OK.
    return 0


fn __wrap_and_execute_object_raising_main[
    main_func: fn () raises -> object
](
    argc: Int32,
    argv: __mlir_type[`!kgen.pointer<!kgen.pointer<scalar<ui8>>>`],
) -> Int32:
    """Define a C-ABI compatible entry point for a raising main function that
    returns an object"""

    fn wrapped_main() raises:
        _ = main_func()

    return __wrap_and_execute_raising_main[wrapped_main](argc, argv)


# A prototype of the main entry point, used by the compiled when synthesizing
# main.
fn __mojo_main_prototype(
    argc: Int32, argv: __mlir_type[`!kgen.pointer<!kgen.pointer<scalar<ui8>>>`]
) -> Int32:
    return 0<|MERGE_RESOLUTION|>--- conflicted
+++ resolved
@@ -28,15 +28,10 @@
     ](StringRef(name), payload, init_fn, destroy_fn)
 
 
-<<<<<<< HEAD
-fn _init_global_runtime(ignored: Pointer[NoneType]) -> Pointer[NoneType]:
-    """Initialize the global runtime. This is a singleton that handle the common
-=======
 fn _init_global_runtime(
     ignored: UnsafePointer[NoneType],
 ) -> UnsafePointer[NoneType]:
-    """Intialize the global runtime. This is a singleton that handle the common
->>>>>>> 684efe5e
+    """Initialize the global runtime. This is a singleton that handle the common
     case where the runtime has the same number of threads as the number of cores.
     """
     return external_call[
