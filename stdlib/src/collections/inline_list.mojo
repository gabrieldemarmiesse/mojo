--- conflicted
+++ resolved
@@ -21,11 +21,6 @@
 
 from sys.intrinsics import _type_is_eq
 from memory.maybe_uninitialized import UnsafeMaybeUninitialized
-<<<<<<< HEAD
-from utils import InlineArray
-=======
->>>>>>> 8c0af27b
-
 
 # ===----------------------------------------------------------------------===#
 # InlineList
@@ -104,11 +99,7 @@
         """This constructor creates an empty InlineList."""
         self._array = InlineArray[
             UnsafeMaybeUninitialized[ElementType], capacity
-<<<<<<< HEAD
         ]()
-=======
-        ](unsafe_uninitialized=True)
->>>>>>> 8c0af27b
         self._size = 0
 
     # TODO: Avoid copying elements in once owned varargs
